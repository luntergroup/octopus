set(CONFIG_SOURCES
    config/config.hpp
    config/config.cpp
    config/common.hpp
    config/common.cpp
    config/option_parser.hpp
    config/option_parser.cpp
    config/option_collation.hpp
    config/option_collation.cpp
    config/octopus_vcf.hpp
    config/octopus_vcf.cpp
)

set(EXCEPTIONS_SOURCES
    exceptions/error.hpp
    exceptions/error.cpp
    exceptions/user_error.hpp
    exceptions/program_error.hpp
    exceptions/system_error.hpp
    exceptions/missing_file_error.hpp
    exceptions/missing_file_error.cpp
    exceptions/malformed_file_error.hpp
    exceptions/malformed_file_error.cpp
    exceptions/missing_index_error.hpp
    exceptions/missing_index_error.cpp
    exceptions/unwritable_file_error.hpp
    exceptions/unwritable_file_error.cpp
    exceptions/unimplemented_feature_error.hpp
    exceptions/unimplemented_feature_error.cpp
)

set(CONCEPTS_SOURCES
    concepts/equitable.hpp
    concepts/comparable.hpp
    concepts/mappable.hpp
    concepts/mappable_range.hpp
)

set(BASICS_SOURCES
    basics/contig_region.hpp
    basics/genomic_region.hpp
    basics/phred.hpp
    basics/cigar_string.hpp
    basics/cigar_string.cpp
    basics/aligned_read.hpp
    basics/aligned_read.cpp
    basics/mappable_reference_wrapper.hpp
    basics/ploidy_map.hpp
    basics/ploidy_map.cpp
    basics/pedigree.hpp
    basics/pedigree.cpp
    basics/trio.hpp
    basics/trio.cpp
    basics/read_pileup.hpp
    basics/read_pileup.cpp
)

set(CONTAINERS_SOURCES
    containers/mappable_flat_multi_set.hpp
    containers/mappable_flat_set.hpp
    containers/mappable_map.hpp
    containers/matrix_map.hpp
    containers/probability_matrix.hpp
)

set(LOGGING_SOURCES
    logging/logging.hpp
    logging/logging.cpp
    logging/progress_meter.hpp
    logging/progress_meter.cpp
    logging/error_handler.hpp
    logging/error_handler.cpp
    logging/main_logging.hpp
    logging/main_logging.cpp
)

set(IO_SOURCES
    io/reference/caching_fasta.hpp
    io/reference/caching_fasta.cpp
    io/reference/fasta.hpp
    io/reference/fasta.cpp
    io/reference/reference_genome.hpp
    io/reference/reference_genome.cpp
    io/reference/reference_reader.hpp
    io/reference/threadsafe_fasta.hpp
    io/reference/threadsafe_fasta.cpp

    io/region/region_parser.hpp
    io/region/region_parser.cpp

    io/pedigree/pedigree_reader.hpp
    io/pedigree/pedigree_reader.cpp

    io/read/htslib_sam_facade.hpp
    io/read/htslib_sam_facade.cpp
    io/read/read_manager.hpp
    io/read/read_manager.cpp
    io/read/read_reader_impl.hpp
    io/read/read_reader.hpp
    io/read/read_reader.cpp
    io/read/read_writer.hpp
    io/read/read_writer.cpp
    
    io/variant/htslib_bcf_facade.hpp
    io/variant/htslib_bcf_facade.cpp
    io/variant/vcf_header.hpp
    io/variant/vcf_header.cpp
    io/variant/vcf_parser.hpp
    io/variant/vcf_parser.cpp
    io/variant/vcf_reader_impl.hpp
    io/variant/vcf_reader.hpp
    io/variant/vcf_reader.cpp
    io/variant/vcf_record.hpp
    io/variant/vcf_record.cpp
    io/variant/vcf_type.hpp
    io/variant/vcf_type.cpp
    io/variant/vcf_utils.hpp
    io/variant/vcf_utils.cpp
    io/variant/vcf_writer.hpp
    io/variant/vcf_writer.cpp
    io/variant/vcf.hpp
    io/variant/vcf_spec.hpp
)

set(READPIPE_SOURCES
    readpipe/read_pipe_fwd.hpp
    readpipe/read_pipe.hpp
    readpipe/read_pipe.cpp
    readpipe/buffered_read_pipe.hpp
    readpipe/buffered_read_pipe.cpp
    
    readpipe/downsampling/downsampler.hpp
    readpipe/downsampling/downsampler.cpp
    
    readpipe/filtering/read_filter.hpp
    readpipe/filtering/read_filter.cpp
    readpipe/filtering/read_filterer.hpp
    
    readpipe/transformers/read_transform.hpp
    readpipe/transformers/read_transform.cpp
    readpipe/transformers/read_transformer.hpp
    readpipe/transformers/read_transformer.cpp
)

set(UTILS_SOURCES
    utils/append.hpp
    utils/compression.hpp
    utils/compression.cpp
    utils/hash_functions.hpp
    utils/map_utils.hpp
    utils/mappable_algorithms.hpp
    utils/maths.hpp
    utils/merge_transform.hpp
    utils/path_utils.hpp
    utils/path_utils.cpp
    utils/read_algorithms.hpp
    utils/read_stats.hpp
    utils/read_stats.cpp
    utils/sequence_utils.hpp
    utils/string_utils.hpp
    utils/string_utils.cpp
    utils/timing.hpp
    utils/type_tricks.hpp
    utils/coverage_tracker.hpp
    utils/input_reads_profiler.hpp
    utils/input_reads_profiler.cpp
    utils/kmer_mapper.hpp
    utils/kmer_mapper.cpp
    utils/memory_footprint.hpp
    utils/memory_footprint.cpp
    utils/emplace_iterator.hpp
    utils/repeat_finder.hpp
    utils/repeat_finder.cpp
    utils/genotype_reader.hpp
    utils/genotype_reader.cpp
    utils/beta_distribution.hpp
    utils/parallel_transform.hpp
    utils/thread_pool.hpp
    utils/thread_pool.cpp
    utils/concat.hpp
    utils/select_top_k.hpp
)

set(CORE_SOURCES
    core/callers/caller_builder.hpp
    core/callers/caller_builder.cpp
    core/callers/caller_factory.hpp
    core/callers/caller_factory.cpp
    core/callers/caller.hpp
    core/callers/caller.cpp
    core/callers/cancer_caller.hpp
    core/callers/cancer_caller.cpp
    core/callers/individual_caller.hpp
    core/callers/individual_caller.cpp
    core/callers/population_caller.hpp
    core/callers/population_caller.cpp
    core/callers/trio_caller.hpp
    core/callers/trio_caller.cpp
    core/callers/polyclone_caller.hpp
    core/callers/polyclone_caller.cpp

    core/types/calls/call_types.hpp
    core/types/calls/call.hpp
    core/types/calls/call.cpp
    core/types/calls/germline_variant_call.hpp
    core/types/calls/germline_variant_call.cpp
    core/types/calls/reference_call.hpp
    core/types/calls/reference_call.cpp
    core/types/calls/somatic_call.hpp
    core/types/calls/somatic_call.cpp
    core/types/calls/variant_call.hpp
    core/types/calls/variant_call.cpp
    core/types/calls/denovo_call.hpp
    core/types/calls/denovo_call.cpp
    core/types/calls/denovo_reference_reversion_call.hpp
    core/types/calls/denovo_reference_reversion_call.cpp
    core/types/calls/call_wrapper.hpp
    core/types/calls/call_wrapper.cpp
    core/tools/vcf_header_factory.hpp
    core/tools/vcf_header_factory.cpp
    core/tools/vcf_record_factory.hpp
    core/tools/vcf_record_factory.cpp

    core/csr/facets/facet.hpp
    core/csr/facets/facet.cpp
    core/csr/facets/samples.hpp
    core/csr/facets/samples.cpp
    core/csr/facets/overlapping_reads.hpp
    core/csr/facets/overlapping_reads.cpp
    core/csr/facets/read_assignments.hpp
    core/csr/facets/read_assignments.cpp
    core/csr/facets/reference_context.hpp
    core/csr/facets/reference_context.cpp
    core/csr/facets/genotypes.hpp
    core/csr/facets/genotypes.cpp
    core/csr/facets/ploidies.hpp
    core/csr/facets/ploidies.cpp
    core/csr/facets/facet_factory.hpp
    core/csr/facets/facet_factory.cpp

    core/csr/filters/variant_call_filter.hpp
    core/csr/filters/variant_call_filter.cpp
    core/csr/filters/single_pass_variant_call_filter.hpp
    core/csr/filters/single_pass_variant_call_filter.cpp
    core/csr/filters/double_pass_variant_call_filter.hpp
    core/csr/filters/double_pass_variant_call_filter.cpp
    core/csr/filters/threshold_filter.hpp
    core/csr/filters/threshold_filter.cpp
    core/csr/filters/unsupervised_clustering_filter.hpp
    core/csr/filters/unsupervised_clustering_filter.cpp
    core/csr/filters/variant_call_filter_factory.hpp
    core/csr/filters/variant_call_filter_factory.cpp
    core/csr/filters/threshold_filter_factory.hpp
    core/csr/filters/threshold_filter_factory.cpp
    core/csr/filters/unsupervised_clustering_filter_factory.hpp
    core/csr/filters/unsupervised_clustering_filter_factory.cpp
    core/csr/filters/passing_filter.hpp
    core/csr/filters/passing_filter.cpp
    core/csr/filters/training_filter_factory.hpp
    core/csr/filters/training_filter_factory.cpp
    core/csr/filters/conditional_threshold_filter.hpp
    core/csr/filters/conditional_threshold_filter.cpp
    core/csr/filters/somatic_threshold_filter.hpp
    core/csr/filters/somatic_threshold_filter.cpp
    core/csr/filters/random_forest_filter.hpp
    core/csr/filters/random_forest_filter.cpp
    core/csr/filters/random_forest_filter_factory.hpp
    core/csr/filters/random_forest_filter_factory.cpp
    
    core/csr/measures/measure.hpp
    core/csr/measures/measure.cpp
    core/csr/measures/quality.hpp
    core/csr/measures/quality.cpp
    core/csr/measures/depth.hpp
    core/csr/measures/depth.cpp
    core/csr/measures/quality_by_depth.hpp
    core/csr/measures/quality_by_depth.cpp
    core/csr/measures/genotype_quality.hpp
    core/csr/measures/genotype_quality.cpp
    core/csr/measures/mapping_quality_zero_count.hpp
    core/csr/measures/mapping_quality_zero_count.cpp
    core/csr/measures/mean_mapping_quality.hpp
    core/csr/measures/mean_mapping_quality.cpp
    core/csr/measures/model_posterior.hpp
    core/csr/measures/model_posterior.cpp
    core/csr/measures/allele_frequency.hpp
    core/csr/measures/allele_frequency.cpp
    core/csr/measures/strand_bias.hpp
    core/csr/measures/strand_bias.cpp
    core/csr/measures/mapping_quality_divergence.hpp
    core/csr/measures/mapping_quality_divergence.cpp
    core/csr/measures/gc_content.hpp
    core/csr/measures/gc_content.cpp
    core/csr/measures/filtered_read_fraction.hpp
    core/csr/measures/filtered_read_fraction.cpp
    core/csr/measures/clipped_read_fraction.hpp
    core/csr/measures/clipped_read_fraction.cpp
    core/csr/measures/is_denovo.hpp
    core/csr/measures/is_denovo.cpp
    core/csr/measures/is_somatic.hpp
    core/csr/measures/is_somatic.cpp
    core/csr/measures/measures_fwd.hpp
    core/csr/measures/measure_factory.hpp
    core/csr/measures/measure_factory.cpp
    core/csr/measures/unassigned_read_fraction.hpp
    core/csr/measures/unassigned_read_fraction.cpp
    core/csr/measures/median_base_quality.hpp
    core/csr/measures/median_base_quality.cpp
<<<<<<< HEAD
    core/csr/measures/mismatch_count.hpp
    core/csr/measures/mismatch_count.cpp
    core/csr/measures/mismatch_fraction.hpp
    core/csr/measures/mismatch_fraction.cpp
    core/csr/measures/is_refcall.hpp
    core/csr/measures/is_refcall.cpp
    core/csr/measures/somatic_contamination.hpp
    core/csr/measures/somatic_contamination.cpp
    core/csr/measures/read_position_bias.hpp
    core/csr/measures/read_position_bias.cpp
=======
    core/csr/measures/alt_allele_count.hpp
    core/csr/measures/alt_allele_count.cpp
>>>>>>> 58fac5f5
    
    core/models/haplotype_likelihood_cache.hpp
    core/models/haplotype_likelihood_cache.cpp
    core/models/haplotype_likelihood_model.hpp
    core/models/haplotype_likelihood_model.cpp

    core/models/genotype/subclone_model.hpp
    core/models/genotype/subclone_model.cpp
    core/models/genotype/germline_likelihood_model.hpp
    core/models/genotype/germline_likelihood_model.cpp
    core/models/genotype/individual_model.hpp
    core/models/genotype/individual_model.cpp
    core/models/genotype/independent_population_model.hpp
    core/models/genotype/independent_population_model.cpp
    core/models/genotype/population_model.hpp
    core/models/genotype/population_model.cpp
    core/models/genotype/tumour_model.hpp
    core/models/genotype/tumour_model.cpp
    core/models/genotype/variational_bayes_mixture_model.hpp
    core/models/genotype/trio_model.hpp
    core/models/genotype/trio_model.cpp
    core/models/genotype/genotype_prior_model.hpp
    core/models/genotype/uniform_genotype_prior_model.hpp
    core/models/genotype/coalescent_genotype_prior_model.hpp
    core/models/genotype/cancer_genotype_prior_model.hpp
    core/models/genotype/cancer_genotype_prior_model.cpp
    core/models/genotype/population_prior_model.hpp
    core/models/genotype/uniform_population_prior_model.hpp
    core/models/genotype/coalescent_population_prior_model.hpp
    core/models/genotype/coalescent_population_prior_model.cpp
    core/models/genotype/hardy_weinberg_model.hpp
    core/models/genotype/hardy_weinberg_model.cpp

    core/models/pairhmm/pair_hmm.hpp
    core/models/pairhmm/pair_hmm.cpp
    core/models/pairhmm/simd_pair_hmm.hpp
    core/models/pairhmm/simd_pair_hmm.cpp

    core/models/error/hiseq_indel_error_model.hpp
    core/models/error/hiseq_indel_error_model.cpp
    core/models/error/x10_indel_error_model.hpp
    core/models/error/x10_indel_error_model.cpp
    core/models/error/indel_error_model.hpp
    core/models/error/indel_error_model.cpp
    core/models/error/snv_error_model.hpp
    core/models/error/snv_error_model.cpp
    core/models/error/hiseq_snv_error_model.hpp
    core/models/error/hiseq_snv_error_model.cpp
    core/models/error/x10_snv_error_model.hpp
    core/models/error/x10_snv_error_model.cpp
    core/models/error/error_model_factory.hpp
    core/models/error/error_model_factory.cpp

    core/models/mutation/somatic_mutation_model.hpp
    core/models/mutation/somatic_mutation_model.cpp
    core/models/mutation/coalescent_model.hpp
    core/models/mutation/coalescent_model.cpp
    core/models/mutation/denovo_model.hpp
    core/models/mutation/denovo_model.cpp
    core/models/mutation/indel_mutation_model.hpp
    core/models/mutation/indel_mutation_model.cpp
    

    core/models/reference/individual_reference_likelihood_model.hpp
    core/models/reference/individual_reference_likelihood_model.cpp

    core/tools/coretools.hpp
    core/tools/haplotype_filter.hpp
    core/tools/haplotype_filter.cpp
    core/tools/read_assigner.hpp
    core/tools/read_assigner.cpp
    core/tools/read_realigner.hpp
    core/tools/read_realigner.cpp
    core/tools/bam_realigner.hpp
    core/tools/bam_realigner.cpp

    core/tools/hapgen/genome_walker.hpp
    core/tools/hapgen/genome_walker.cpp
    core/tools/hapgen/haplotype_generator.hpp
    core/tools/hapgen/haplotype_generator.cpp
    core/tools/hapgen/haplotype_tree.hpp
    core/tools/hapgen/haplotype_tree.cpp
    core/tools/hapgen/dense_variation_detector.hpp
    core/tools/hapgen/dense_variation_detector.cpp
    
    core/tools/phaser/phaser.hpp
    core/tools/phaser/phaser.cpp

    core/tools/vargen/cigar_scanner.hpp
    core/tools/vargen/cigar_scanner.cpp
    core/tools/vargen/downloader.hpp
    core/tools/vargen/downloader.cpp
    core/tools/vargen/local_reassembler.hpp
    core/tools/vargen/local_reassembler.cpp
    core/tools/vargen/randomiser.hpp
    core/tools/vargen/randomiser.cpp
    core/tools/vargen/variant_generator.hpp
    core/tools/vargen/variant_generator.cpp
    core/tools/vargen/vcf_extractor.hpp
    core/tools/vargen/vcf_extractor.cpp
    core/tools/vargen/variant_generator_builder.hpp
    core/tools/vargen/variant_generator_builder.cpp
    core/tools/vargen/active_region_generator.hpp
    core/tools/vargen/active_region_generator.cpp
    
    core/tools/vargen/utils/assembler.hpp
    core/tools/vargen/utils/assembler.cpp
    core/tools/vargen/utils/global_aligner.hpp
    core/tools/vargen/utils/global_aligner.cpp
    core/tools/vargen/utils/assembler_active_region_generator.hpp
    core/tools/vargen/utils/assembler_active_region_generator.cpp
    core/tools/vargen/utils/misaligned_reads_detector.hpp
    core/tools/vargen/utils/misaligned_reads_detector.cpp

    core/types/allele.hpp
    core/types/allele.cpp
    core/types/cancer_genotype.hpp
    core/types/cancer_genotype.cpp
    core/types/genotype.hpp
    core/types/genotype.cpp
    core/types/haplotype.hpp
    core/types/haplotype.cpp
    core/types/variant.hpp
    core/types/variant.cpp

    core/calling_components.hpp
    core/calling_components.cpp

    core/octopus.hpp
    core/octopus.cpp
)

set(MISC_SOURCES
    ${octopus_SOURCE_DIR}/src/timers.hpp
    ${octopus_SOURCE_DIR}/src/timers.cpp
)

set(OCTOPUS_SOURCES
    ${CONFIG_SOURCES}
    ${EXCEPTIONS_SOURCES}
    ${CONCEPTS_SOURCES}
    ${BASICS_SOURCES}
    ${CONTAINERS_SOURCES}
    ${LOGGING_SOURCES}
    ${IO_SOURCES}
    ${READPIPE_SOURCES}
    ${UTILS_SOURCES}
    ${CORE_SOURCES}
    ${MISC_SOURCES}
)

set(INCLUDE_SOURCES
    ${octopus_SOURCE_DIR}/lib/bioio.hpp
    ${octopus_SOURCE_DIR}/lib/tandem/tandem.hpp
    ${octopus_SOURCE_DIR}/lib/ksp/custom_dijkstra_call.hpp
    ${octopus_SOURCE_DIR}/lib/ksp/yen_ksp.hpp
    ${octopus_SOURCE_DIR}/lib/ranger/Forest.h
)

set(REQUIRED_BOOST_LIBRARIES
    system
    filesystem
    program_options
    date_time
    log_setup
    log
    iostreams
    timer
    thread
)

set(WarningIgnores
    -Wno-unused-parameter
    -Wno-unused-function
    -Wno-missing-braces
)

# Compile options for all builds
add_compile_options(-Wall -Wextra -Werror ${WarningIgnores})

set(CMAKE_THREAD_PREFER_PTHREAD TRUE)
set(THREADS_PREFER_PTHREAD_FLAG TRUE)

if (NOT BUILD_SHARED_LIBS)
    set(HTSlib_USE_STATIC_LIBS ON)
endif()

if (BUILD_TESTING)
    # Make a library of all octopus non-main.cpp sources so can be used with tests
    add_library(Octopus ${OCTOPUS_SOURCES} ${INCLUDE_SOURCES})
    target_compile_features(Octopus PRIVATE cxx_thread_local)
    target_include_directories(Octopus PUBLIC ${octopus_SOURCE_DIR}/lib ${octopus_SOURCE_DIR}/src)
    target_link_libraries(Octopus tandem ranger)
    target_compile_definitions(Octopus PRIVATE -DBOOST_LOG_DYN_LINK) # Required for log
    find_package (Boost 1.65 REQUIRED COMPONENTS ${REQUIRED_BOOST_LIBRARIES} REQUIRED)
    if (Boost_FOUND)
        target_include_directories (Octopus PUBLIC ${Boost_INCLUDE_DIR})
        target_link_libraries (Octopus ${Boost_LIBRARIES})
    endif (Boost_FOUND)
    find_package (HTSlib 1.4 REQUIRED)
    if (HTSlib_FOUND)
        target_include_directories (Octopus PUBLIC ${HTSlib_INCLUDE_DIRS})
        target_link_libraries (Octopus ${HTSlib_LIBRARIES})
    endif (HTSlib_FOUND)
elseif (CMAKE_BUILD_TYPE MATCHES Debug)
    add_executable(octopus-debug main.cpp ${OCTOPUS_SOURCES} ${INCLUDE_SOURCES})
    target_compile_features(octopus-debug PRIVATE cxx_thread_local)
    target_include_directories(octopus-debug PUBLIC ${octopus_SOURCE_DIR}/lib ${octopus_SOURCE_DIR}/src)
    target_link_libraries(octopus-debug tandem ranger)
    if (NOT BUILD_SHARED_LIBS)
        message(STATUS "Linking against boost static libraries")
        set(Boost_USE_STATIC_LIBS ON)
    else()
        message(STATUS "Linking against boost dynamic libraries")
        target_compile_definitions(octopus-debug PRIVATE -DBOOST_LOG_DYN_LINK) # Required for log
    endif()
    find_package (Boost 1.65 REQUIRED COMPONENTS ${REQUIRED_BOOST_LIBRARIES} REQUIRED)
    if (Boost_FOUND)
        target_include_directories (octopus-debug PUBLIC ${Boost_INCLUDE_DIR})
        target_link_libraries (octopus-debug ${Boost_LIBRARIES})
    endif (Boost_FOUND)
    find_package (HTSlib 1.4 REQUIRED)
    if (HTSlib_FOUND)
        target_include_directories (octopus-debug PUBLIC ${HTSlib_INCLUDE_DIRS})
        target_link_libraries (octopus-debug ${HTSlib_LIBRARIES})
    endif (HTSlib_FOUND)
    find_package(Threads REQUIRED)
    target_link_libraries(octopus-debug ${CMAKE_THREAD_LIBS_INIT})
    option(INSTALL_ROOT "INSTALL_ROOT" OFF)
    install(TARGETS octopus-debug DESTINATION ${octopus_SOURCE_DIR}/bin)
elseif (CMAKE_BUILD_TYPE MATCHES RelWithDebInfo)
    set(SanitizeFlags -fsanitize=address,undefined)
    add_executable(octopus-sanitize main.cpp ${OCTOPUS_SOURCES} ${INCLUDE_SOURCES})
    target_compile_features(octopus-sanitize PRIVATE cxx_thread_local)
    target_compile_options(octopus-sanitize PRIVATE ${SanitizeFlags})
    target_include_directories(octopus-sanitize PUBLIC ${octopus_SOURCE_DIR}/lib ${octopus_SOURCE_DIR}/src)
    target_link_libraries(octopus-sanitize tandem ranger ${SanitizeFlags})
    if (NOT BUILD_SHARED_LIBS)
        message(STATUS "Linking against boost static libraries")
        set(Boost_USE_STATIC_LIBS ON)
    else()
        message(STATUS "Linking against boost dynamic libraries")
        target_compile_definitions(octopus-sanitize PRIVATE -DBOOST_LOG_DYN_LINK) # Required for log
    endif()
    find_package (Boost 1.65 REQUIRED COMPONENTS ${REQUIRED_BOOST_LIBRARIES} REQUIRED)
    if (Boost_FOUND)
        target_include_directories (octopus-sanitize PUBLIC ${Boost_INCLUDE_DIR})
        target_link_libraries (octopus-sanitize ${Boost_LIBRARIES} ${SanitizeFlags})
    endif (Boost_FOUND)
    find_package (HTSlib 1.4 REQUIRED)
    if (HTSlib_FOUND)
        target_include_directories (octopus-sanitize PUBLIC ${HTSlib_INCLUDE_DIRS})
        target_link_libraries (octopus-sanitize ${HTSlib_LIBRARIES} ${SanitizeFlags})
    endif (HTSlib_FOUND)
    find_package(Threads REQUIRED)
    target_link_libraries(octopus-sanitize ${CMAKE_THREAD_LIBS_INIT} ${SanitizeFlags})
    option(INSTALL_ROOT "INSTALL_ROOT" OFF)
    install(TARGETS octopus-sanitize DESTINATION ${octopus_SOURCE_DIR}/bin)
else()
    add_executable(octopus main.cpp ${OCTOPUS_SOURCES} ${INCLUDE_SOURCES})
    target_compile_features(octopus PRIVATE cxx_thread_local)
    target_compile_options(octopus PRIVATE -ffast-math -funroll-loops -march=native)
    target_include_directories(octopus PUBLIC ${octopus_SOURCE_DIR}/lib ${octopus_SOURCE_DIR}/src)
    target_link_libraries(octopus tandem ranger)
    if (NOT BUILD_SHARED_LIBS)
        message(STATUS "Linking against boost static libraries")
        set(Boost_USE_STATIC_LIBS ON)
    else()
        message(STATUS "Linking against boost dynamic libraries")
        target_compile_definitions(octopus PRIVATE -DBOOST_LOG_DYN_LINK) # Required for log
    endif()
    find_package (Boost 1.65 REQUIRED COMPONENTS ${REQUIRED_BOOST_LIBRARIES} REQUIRED)
    if (Boost_FOUND)
        target_include_directories (octopus PUBLIC ${Boost_INCLUDE_DIR})
        target_link_libraries (octopus ${Boost_LIBRARIES})
    endif (Boost_FOUND)
    find_package (HTSlib 1.4 REQUIRED)
    if (HTSlib_FOUND)
        target_include_directories (octopus PUBLIC ${HTSlib_INCLUDE_DIRS})
        target_link_libraries (octopus ${HTSlib_LIBRARIES})
    endif (HTSlib_FOUND)
    find_package(Threads REQUIRED)
    target_link_libraries(octopus ${CMAKE_THREAD_LIBS_INIT})
    check_ipo_supported(RESULT ipo_supported OUTPUT output)
    if(ipo_supported)
        message("-- IPO is supported!")
        set_property(TARGET octopus PROPERTY INTERPROCEDURAL_OPTIMIZATION TRUE)
    else()
        message(WARNING "IPO is not supported: ${output}")
    endif()
    option(INSTALL_ROOT "INSTALL_ROOT" OFF)
    if(INSTALL_ROOT)
        install(TARGETS octopus DESTINATION ${CMAKE_INSTALL_PREFIX}/bin)
    else()
        install(TARGETS octopus DESTINATION ${octopus_SOURCE_DIR}/bin)
    endif()
endif()<|MERGE_RESOLUTION|>--- conflicted
+++ resolved
@@ -306,7 +306,6 @@
     core/csr/measures/unassigned_read_fraction.cpp
     core/csr/measures/median_base_quality.hpp
     core/csr/measures/median_base_quality.cpp
-<<<<<<< HEAD
     core/csr/measures/mismatch_count.hpp
     core/csr/measures/mismatch_count.cpp
     core/csr/measures/mismatch_fraction.hpp
@@ -317,10 +316,8 @@
     core/csr/measures/somatic_contamination.cpp
     core/csr/measures/read_position_bias.hpp
     core/csr/measures/read_position_bias.cpp
-=======
     core/csr/measures/alt_allele_count.hpp
     core/csr/measures/alt_allele_count.cpp
->>>>>>> 58fac5f5
     
     core/models/haplotype_likelihood_cache.hpp
     core/models/haplotype_likelihood_cache.cpp
