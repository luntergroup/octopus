// Copyright (c) 2015-2018 Daniel Cooke
// Use of this source code is governed by the MIT license that can be found in the LICENSE file.

#include "option_parser.hpp"

#include <vector>
#include <array>
#include <regex>
#include <iostream>
#include <stdexcept>
#include <sstream>
#include <fstream>

#include <boost/filesystem/path.hpp>
#include <boost/filesystem/operations.hpp>

#include "utils/path_utils.hpp"
#include "utils/memory_footprint.hpp"
#include "utils/string_utils.hpp"
#include "basics/phred.hpp"
#include "exceptions/user_error.hpp"
#include "config.hpp"

namespace po = boost::program_options;
namespace fs = boost::filesystem;

namespace octopus { namespace options {

fs::path resolve_path(const fs::path& path, const OptionMap& options);
void parse_config_file(const fs::path& config_file, OptionMap& vm, const po::options_description& options);

// boost::option cannot handle option dependencies so we must do our own checks
void conflicting_options(const OptionMap& vm, const std::string& opt1, const std::string& opt2);
void option_dependency(const OptionMap& vm, const std::string& for_what, const std::string& required_option);
void check_positive(const std::string& option, const OptionMap& vm);
void check_reads_present(const OptionMap& vm);
void check_region_files_consistent(const OptionMap& vm);
void check_trio_consistent(const OptionMap& vm);
void validate_caller(const OptionMap& vm);
void validate(const OptionMap& vm);

po::parsed_options run(po::command_line_parser& parser);


OptionMap parse_options(const int argc, const char** argv)
{
    po::options_description general("General");
    general.add_options()
    ("help,h", "Produce help message")
    
    ("version", "Output the version number")
    
    ("config",
     po::value<fs::path>(),
     "A config file, used to populate command line options")
    
    ("debug",
     po::value<fs::path>()->implicit_value("octopus_debug.log"),
     "Writes verbose debug information to debug.log in the working directory")
    
    ("trace",
     po::value<fs::path>()->implicit_value("octopus_trace.log"),
     "Writes very verbose debug information to trace.log in the working directory")
    
    ("fast",
     po::bool_switch()->default_value(false),
     "Turns off some features to improve runtime, at the cost of decreased calling accuracy."
     " Equivalent to '-a off -l minimal -x 50`")
    
    ("very-fast",
     po::bool_switch()->default_value(false),
     "The same as fast but also disables inactive flank scoring")
    ;
    
    po::options_description backend("Backend");
    backend.add_options()
    ("working-directory,w",
     po::value<fs::path>(),
     "Sets the working directory")
    
    ("threads",
     po::value<int>()->implicit_value(0),
     "Maximum number of threads to be used, enabling this option with no argument lets the application"
     " decide the number of threads ands enables specific algorithm parallelisation")
    
    ("max-reference-cache-footprint,X",
     po::value<MemoryFootprint>()->default_value(*parse_footprint("500MB"), "500MB"),
     "Maximum memory footprint for cached reference sequence")
    
    ("target-read-buffer-footprint,B",
     po::value<MemoryFootprint>()->default_value(*parse_footprint("6GB"), "6GB"),
     "None binding request to limit the memory footprint of buffered read data")
    
    ("max-open-read-files",
     po::value<int>()->default_value(250),
     "Limits the number of read files that can be open simultaneously")
    ;
    
    po::options_description input("I/O");
    input.add_options()
    ("reference,R",
     po::value<std::string>()->required(),
     "FASTA format reference genome file to be analysed. Target regions"
     " will be extracted from the reference index if not provded explicitly")
    
    ("reads,I",
     po::value<std::vector<fs::path>>()->multitoken(),
     "Space-separated list of BAM/CRAM files to be analysed."
     " May be specified multiple times")
    
    ("reads-file,i",
     po::value<std::vector<fs::path>>()->multitoken(),
     "Files containing lists of BAM/CRAM files, one per line, to be analysed")
    
    ("one-based-indexing",
     po::bool_switch()->default_value(false),
     "Notifies that input regions are given using one based indexing rather than zero based")
    
    ("regions,T",
     po::value<std::vector<std::string>>()->multitoken(),
     "Space-separated list of regions (chrom:begin-end) to be analysed."
     " May be specified multiple times")
    
    ("regions-file,t",
     po::value<fs::path>(),
     "File containing a list of regions (chrom:begin-end), one per line, to be analysed")
    
    ("skip-regions,K",
     po::value<std::vector<std::string>>()->multitoken(),
     "Space-separated list of regions (chrom:begin-end) to skip"
     " May be specified multiple times")
    
    ("skip-regions-file,k",
     po::value<fs::path>(),
     "File of regions (chrom:begin-end), one per line, to skip")
    
    ("samples,S",
     po::value<std::vector<std::string>>()->multitoken(),
     "Space-separated list of sample names to analyse")
    
    ("samples-file,s",
     po::value<fs::path>(),
     "File of sample names to analyse, one per line, which must be a subset of the samples"
     " that appear in the read files")
    
    ("ignore-unmapped-contigs",
     po::bool_switch()->default_value(false),
     "Ignore any contigs that are not present in the read files")
    
    ("pedigree",
     po::value<fs::path>(),
     "PED file containing sample pedigree")
    
    ("output,o",
     po::value<fs::path>(),
     "File to where output is written. If unspecified, calls are written to stdout")
    
    ("contig-output-order",
     po::value<ContigOutputOrder>()->default_value(ContigOutputOrder::asInReferenceIndex),
     "The order contigs should be written to the output")
    
    ("sites-only",
     po::bool_switch()->default_value(false),
     "Only reports call sites (i.e. without sample genotype information)")
    
    ("legacy",
     po::bool_switch()->default_value(false),
     "Outputs a legacy version of the final callset in addition to the native version")
    
    ("regenotype",
     po::value<fs::path>(),
     "VCF file specifying calls to regenotype, only sites in this files will appear in the"
     " final output")
    
    ("bamout",
     po::value<fs::path>(),
     "Output a realigned BAM file")
    ;
    
    po::options_description transforms("Read transformations");
    transforms.add_options()
    ("read-transforms",
     po::value<bool>()->default_value(true),
     "Enable all read transformations")
    
    ("mask-low-quality-tails",
     po::value<int>()->implicit_value(3),
     "Masks read tail bases with base quality less than this")
    
    ("soft-clip-masking",
     po::value<bool>()->default_value(true),
     "Turn on or off soft clip base recalibration")
    
    ("soft-clip-mask-threshold",
     po::value<int>()->implicit_value(3),
     "Only soft clipped bases with quality less than this will be recalibrated, rather than all bases")
    
    ("mask-soft-clipped-boundary-bases",
     po::value<int>()->default_value(2),
     "Masks this number of adjacent non soft clipped bases when soft clipped bases are present")
    
    ("adapter-masking",
     po::value<bool>()->default_value(true),
     "Enable adapter detection and masking")
    
    ("overlap-masking",
     po::value<bool>()->default_value(true),
     "Enable read segment overlap masking")
    ;
    
    po::options_description filters("Read filtering");
    filters.add_options()
    ("read-filtering",
     po::value<bool>()->default_value(true),
     "Enable all read filters")
    
    ("consider-unmapped-reads",
     po::bool_switch()->default_value(false),
     "Allows reads marked as unmapped to be used for calling")
    
    ("min-mapping-quality",
     po::value<int>()->default_value(20),
     "Minimum read mapping quality required to consider a read for calling")
    
    ("good-base-quality",
     po::value<int>()->default_value(20),
     "Base quality threshold used by min-good-bases and min-good-base-fraction filters")
    
    ("min-good-base-fraction",
     po::value<double>()->implicit_value(0.5),
     "Base quality threshold used by min-good-bases filter")
    
    ("min-good-bases",
     po::value<int>()->default_value(20),
     "Minimum number of bases with quality min-base-quality before read is considered")
    
    ("allow-qc-fails",
     po::bool_switch()->default_value(false),
     "Filters reads marked as QC failed")
    
    ("min-read-length",
     po::value<int>(),
     "Filters reads shorter than this")
    
    ("max-read-length",
     po::value<int>(),
     "Filter reads longer than this")
    
    ("allow-marked-duplicates",
     po::bool_switch()->default_value(false),
     "Allows reads marked as duplicate in alignment record")
    
    ("allow-octopus-duplicates",
     po::bool_switch()->default_value(false),
     "Allows reads considered duplicates by octopus")
    
    ("allow-secondary-alignments",
     po::bool_switch()->default_value(false),
     "Allows reads marked as secondary alignments")
    
    ("allow-supplementary-alignments",
     po::bool_switch()->default_value(false),
     "Allows reads marked as supplementary alignments")
    
    ("consider-reads-with-unmapped-segments",
     po::bool_switch()->default_value(false),
     "Allows reads with unmapped template segmenets to be used for calling")
    
    ("consider-reads-with-distant-segments",
     po::bool_switch()->default_value(false),
     "Allows reads with template segmenets that are on different contigs")
    
    ("no-adapter-contaminated-reads",
     po::bool_switch()->default_value(false),
     "Filter reads with possible adapter contamination")
    
    ("disable-downsampling",
     po::bool_switch()->default_value(false),
     "Disables downsampling")
    
    ("downsample-above",
     po::value<int>()->default_value(1000),
     "Downsample reads in regions where coverage is over this")
    
    ("downsample-target",
     po::value<int>()->default_value(500),
     "The target coverage for the downsampler")
    ;
    
    po::options_description variant_generation("Candidate variant generation");
    variant_generation.add_options()
    ("raw-cigar-candidate-generator,g",
     po::value<bool>()->default_value(true),
     "Enable candidate generation from raw read alignments (CIGAR strings)")
    
    ("assembly-candidate-generator,a",
     po::value<bool>()->default_value(true),
     "Enable candidate generation using local re-assembly")
    
    ("source-candidates,c",
     po::value<std::vector<fs::path>>()->multitoken(),
     "Variant file paths containing known variants. These variants will automatically become candidates")
    
    ("source-candidates-file",
     po::value<std::vector<fs::path>>()->multitoken(),
     "Files containing lists of source candidate variant files")
    
    ("min-source-quality",
     po::value<Phred<double>>()->implicit_value(Phred<double> {2.0}),
     "Only variants with quality above this value are considered for candidate generation")

    ("extract-filtered-source-candidates",
     po::value<bool>()->default_value(false),
     "Extract variants from source VCF records that have been filtered")
    
    ("min-base-quality",
     po::value<int>()->default_value(20),
     "Only bases with quality above this value are considered for candidate generation")
    
    ("min-supporting-reads",
     po::value<int>()->implicit_value(2),
     "Minimum number of reads that must support a variant if it is to be considered a candidate."
     " By default octopus will automatically determine this value")
    
    ("max-variant-size",
     po::value<int>()->default_value(2000),
     "Maximum candidate variant size to consider (in region space)")
    
    ("kmer-sizes",
     po::value<std::vector<int>>()->multitoken()
     ->default_value(std::vector<int> {10, 15, 20}, "10 15 20")->composing(),
     "Kmer sizes to use for local assembly")
    
    ("num-fallback-kmers",
     po::value<int>()->default_value(10),
     "How many local assembly fallback kmer sizes to use if the default sizes fail")
    
    ("fallback-kmer-gap",
     po::value<int>()->default_value(10),
     "The gap size used to generate local assembly fallback kmers")
    
    ("max-region-to-assemble",
     po::value<int>()->default_value(400),
     "The maximum region size that can be used for local assembly")
    
    ("max-assemble-region-overlap",
     po::value<int>()->default_value(200),
     "The maximum number of bases allowed to overlap assembly regions")
    
    ("assemble-all",
     po::bool_switch()->default_value(false),
     "Forces all regions to be assembled")
    
    ("assembler-mask-base-quality",
     po::value<int>()->default_value(10),
     "Aligned bases with quality less than this will be converted to reference before"
     " being inserted into the De Bruijn graph")
    
    ("min-kmer-prune",
     po::value<int>()->default_value(2),
     "Minimum number of read observations to keep a kmer in the assembly graph before bubble extraction")
    
    ("max-bubbles",
     po::value<int>()->default_value(30),
     "Maximum number of bubbles to extract from the assembly graph")
    
    ("min-bubble-score",
     po::value<double>()->default_value(2.0),
     "Minimum bubble score that will be extracted from the assembly graph")
    ;
    
    po::options_description haplotype_generation("Haplotype generation");
    haplotype_generation.add_options()
    ("max-haplotypes,x",
     po::value<int>()->default_value(200),
     "Maximum number of candidate haplotypes the caller may consider. If a region contains"
     " more candidate haplotypes than this then filtering is applied")
    
    ("haplotype-holdout-threshold",
     po::value<int>()->default_value(2500),
     "Forces the haplotype generator to temporarily hold out some alleles if the number"
     " of haplotypes in a region exceeds this threshold")
    
    ("haplotype-overflow",
     po::value<int>()->default_value(200000),
     "Regions with more haplotypes than this will be skipped")
    
    ("max-holdout-depth",
     po::value<int>()->default_value(20),
     "Maximum number of holdout attempts the haplotype generator can make before the region"
     " is skipped")
    
    ("extension-level",
     po::value<ExtensionLevel>()->default_value(ExtensionLevel::normal),
     "Level of haplotype extension. Possible values are: conservative, normal, optimistic, aggressive")

    ("haplotype-extension-threshold,e",
     po::value<Phred<double>>()->default_value(Phred<double> {100.0}, "100"),
     "Haplotypes with posterior probability less than this can be filtered before extension")
    
    ("dedup-haplotypes-with-prior-model",
     po::bool_switch()->default_value(false),
     "Deduplicate haplotypes with callers prior model")
    ;
    
    po::options_description caller("Calling (general)");
    caller.add_options()
    ("caller,C",
     po::value<std::string>()->default_value("population"),
     "Which of the octopus callers to use")
    
    ("organism-ploidy,P",
     po::value<int>()->default_value(2),
     "All contigs with unspecified ploidies are assumed the organism ploidy")
    
    ("contig-ploidies,p",
     po::value<std::vector<ContigPloidy>>()->multitoken()
     ->default_value(std::vector<ContigPloidy> {
        {boost::none, "Y", 1}, {boost::none, "MT", 1}}, "Y=1 MT=1")
     ->composing(),
     "Space-separated list of contig (contig=ploidy) or sample contig"
     " (sample:contig=ploidy) ploidies")
    
    ("contig-ploidies-file",
     po::value<fs::path>(),
     "File containing a list of contig (contig=ploidy) or sample contig"
     " (sample:contig=ploidy) ploidies, one per line")
    
    ("min-variant-posterior",
     po::value<Phred<double>>()->default_value(Phred<double> {2.0}),
     "Report variant alleles with posterior probability (phred scale) greater than this")
    
    ("refcall",
     po::value<RefCallType>()->implicit_value(RefCallType::blocked),
     "Caller will report reference confidence calls for each position (positional),"
     " or in automatically sized blocks (blocked)")
    
    ("min-refcall-posterior",
     po::value<Phred<double>>()->default_value(Phred<double> {2.0}),
     "Report reference alleles with posterior probability (phred scale) greater than this")
    
    ("snp-heterozygosity,z",
     po::value<float>()->default_value(0.001, "0.001"),
     "Germline SNP heterozygosity for the given samples")
    
    ("snp-heterozygosity-stdev",
     po::value<float>()->default_value(0.01, "0.01"),
     "Standard deviation of the germline SNP heterozygosity used for the given samples")
    
    ("indel-heterozygosity,y",
     po::value<float>()->default_value(0.0001, "0.0001"),
     "Germline indel heterozygosity for the given samples")
    
    ("use-uniform-genotype-priors",
    po::bool_switch()->default_value(false),
    "Use a uniform prior model when calculating genotype posteriors")
    
<<<<<<< HEAD
    ("max-joint-genotypes",
     po::value<int>()->default_value(1000000),
     "The maximum number of joint genotype vectors to consider when computing joint"
     " genotype posterior probabilities")
=======
    ("use-independent-genotype-priors",
     po::bool_switch()->default_value(false),
     "Use independent genotype priors for joint calling")
>>>>>>> a4a572d0
    
    ("model-posterior",
     po::value<bool>(),
     "Calculate model posteriors for every call")
    
    ("inactive-flank-scoring",
     po::value<bool>()->default_value(true),
     "Disables additional calculation to adjust alignment score when there are inactive"
     " candidates in haplotype flanking regions")
    
    ("model-mapping-quality",
     po::value<bool>()->default_value(true),
     "Include the read mapping quality in the haplotype likelihood calculation")
    
    ("sequence-error-model",
     po::value<std::string>()->default_value("HiSeq"),
     "The sequencer error model to use (HiSeq or xTen)")
    ;
    
    po::options_description cancer("Calling (cancer)");
    cancer.add_options()
    ("normal-sample,N",
     po::value<std::string>(),
     "Normal sample - all other samples are considered tumour")
    
    ("max-somatic-haplotypes",
     po::value<int>()->default_value(2),
     "Maximum number of somatic haplotypes that may be considered")
    
    ("somatic-snv-mutation-rate",
     po::value<float>()->default_value(1e-04, "0.0001"),
     "Expected SNV somatic mutation rate, per megabase pair, for this sample")
    
    ("somatic-indel-mutation-rate",
     po::value<float>()->default_value(1e-05, "0.00001"),
     "Expected INDEL somatic mutation rate, per megabase pair, for this sample")
    
    ("min-expected-somatic-frequency",
     po::value<float>()->default_value(0.03, "0.03"),
     "Minimum expected somatic allele frequency in the sample")
    
    ("min-credible-somatic-frequency",
     po::value<float>()->default_value(0.01, "0.01"),
     "Minimum credible somatic allele frequency that will be reported")
    
    ("credible-mass",
     po::value<float>()->default_value(0.9, "0.9"),
     "Mass of the posterior density to use for evaluating allele frequencies")
    
    ("min-somatic-posterior",
     po::value<Phred<double>>()->default_value(Phred<double> {0.5}),
     "Minimum posterior probability (phred scale) to emit a somatic mutation call")
    
    ("max-cancer-genotypes",
     po::value<int>()->default_value(5000),
     "The maximum number of cancer genotype vectors to evaluate")
    
    ("normal-contamination-risk",
     po::value<NormalContaminationRisk>()->default_value(NormalContaminationRisk::low),
     "The risk the normal sample has contamination from the tumour")
    ;
    
    po::options_description trio("Calling (trio)");
    trio.add_options()
    ("maternal-sample,M",
     po::value<std::string>(),
     "Maternal sample")
    
    ("paternal-sample,F",
     po::value<std::string>(),
     "Paternal sample")
    
    ("snv-denovo-mutation-rate",
     po::value<float>()->default_value(1.3e-8, "1.3e-8"),
     "SNV de novo mutation rate, per base per generation")
    
    ("indel-denovo-mutation-rate",
     po::value<float>()->default_value(1e-9, "1e-9"),
     "INDEL de novo mutation rate, per base per generation")
    
    ("min-denovo-posterior",
     po::value<Phred<double>>()->default_value(Phred<double> {3}),
     "Minimum posterior probability (phred scale) to emit a de novo mutation call")
    ;
    
    po::options_description phasing("Phasing");
    phasing.add_options()
    ("phasing-level,l",
     po::value<PhasingLevel>()->default_value(PhasingLevel::normal),
     "Level of phasing - longer range phasing can improve calling accuracy at the cost"
     " of runtime speed. Possible values are: minimal, conservative, moderate, normal, aggressive")
    
    ("min-phase-score",
     po::value<Phred<double>>()->default_value(Phred<double> {10.0}),
     "Minimum phase score (phred scale) required to report sites as phased")
    ;
    
    po::options_description call_filtering("CSR filtering");
    call_filtering.add_options()
    ("call-filtering,f",
     po::value<bool>()->default_value(true),
     "Enable all variant call filtering")
    
    ("filter-expression",
     po::value<std::string>()->default_value("QUAL < 10 | MQ < 10 | MP < 10 | AF < 0.05 | SB > 0.98 | BQ < 10"),
     "Boolean expression to use to filter variant calls")
    
    ("somatic-filter-expression",
     po::value<std::string>()->default_value("QUAL < 10 | MQ < 40 | MP < 10 | SB > 0.90 | BQ < 15 | DP < 3"),
     "Boolean expression to use to filter variant calls")
    
    ("use-calling-reads-for-filtering",
     po::value<bool>()->default_value(false),
     "Use the original reads used for variant calling for filtering")
    
    ("keep-unfiltered-calls",
     po::bool_switch()->default_value(false),
     "Keep a copy of unfiltered calls")
    
    ("csr-training",
     po::value<std::vector<std::string>>()->multitoken(),
     "Activates CSR training mode with the given measures - outputs all calls as PASS and annotates output VCF with measure values")
    
    ("filter-vcf",
     po::value<fs::path>(),
     "Filter the given Octopus VCF without calling")
    ;
    
    po::options_description all("octopus options");
    all.add(general).add(backend).add(input).add(transforms).add(filters)
    .add(variant_generation).add(haplotype_generation).add(caller)
    .add(cancer).add(trio).add(phasing).add(call_filtering);
    
    OptionMap vm_init;
    po::store(run(po::command_line_parser(argc, argv).options(general).allow_unregistered()), vm_init);
    
    if (vm_init.count("help") == 1) {
        po::store(run(po::command_line_parser(argc, argv).options(caller).allow_unregistered()), vm_init);
        if (vm_init.count("caller") == 1) {
            const auto selected_caller = vm_init.at("caller").as<std::string>();
            validate_caller(vm_init);
            if (selected_caller == "individual") {
                po::options_description individual_options("octopus individual calling options");
                individual_options.add(general).add(backend).add(input).add(transforms).add(filters)
                .add(variant_generation).add(haplotype_generation).add(caller)
                .add(phasing).add(call_filtering);
                std::cout << individual_options << std::endl;
            } else if (selected_caller == "trio") {
                po::options_description trio_options("octopus trio calling options");
                trio_options.add(general).add(backend).add(input).add(transforms).add(filters)
                .add(variant_generation).add(haplotype_generation).add(caller).add(trio)
                .add(phasing).add(call_filtering);
                std::cout << trio_options << std::endl;
            } else if (selected_caller == "population") {
                po::options_description population_options("octopus population calling options");
                population_options.add(general).add(backend).add(input).add(transforms).add(filters)
                .add(variant_generation).add(haplotype_generation).add(caller)
                .add(phasing).add(call_filtering);
                std::cout << population_options << std::endl;
            } else if (selected_caller == "cancer") {
                po::options_description cancer_options("octopus cancer calling options");
                cancer_options.add(general).add(backend).add(input).add(transforms).add(filters)
                .add(variant_generation).add(haplotype_generation).add(caller).add(cancer)
                .add(phasing).add(call_filtering);
                std::cout << cancer_options << std::endl;
            } else {
                std::cout << all << std::endl;
            }
        } else {
            std::cout << all << std::endl;
        }
        return vm_init;
    }
    
    if (vm_init.count("version") == 1) {
        std::cout << "octopus " << config::Version << std::endl;
        return vm_init;
    }
    
    OptionMap vm;
    
    if (vm_init.count("config") == 1) {
        auto config_path = resolve_path(vm_init.at("config").as<fs::path>(), vm_init);
        parse_config_file(config_path, vm, all);
    }
    
    vm_init.clear();
    po::store(run(po::command_line_parser(argc, argv).options(all)), vm);
    validate(vm);
    po::notify(vm);
    
    return vm;
}

class InvalidWorkingDirectory : public UserError
{
    std::string do_where() const override
    {
        return "get_working_directory";
    }
    
    std::string do_why() const override
    {
        std::ostringstream ss {};
        ss << "The working directory you specified ";
        ss << path_;
        ss << " does not exist";
        return ss.str();
    }
    
    std::string do_help() const override
    {
        return "enter a valid working directory";
    }
    
    fs::path path_;
public:
    InvalidWorkingDirectory(fs::path p) : path_ {std::move(p)} {}
};

fs::path get_working_directory(const OptionMap& options)
{
    if (options.count("working-directory") == 1) {
        auto result = expand_user_path(options.at("working-directory").as<fs::path>());
        if (!fs::exists(result) && !fs::is_directory(result)) {
            throw InvalidWorkingDirectory {result};
        }
        return result;
    }
    return fs::current_path();
}

fs::path resolve_path(const fs::path& path, const OptionMap& options)
{
    return ::octopus::resolve_path(path, get_working_directory(options));
}

namespace {

std::string prepend_dashes(std::string option)
{
    option.insert(0, "--");
    return option;
}

std::string implode(std::vector<std::string> options)
{
    std::transform(std::cbegin(options), std::cend(options), std::begin(options), prepend_dashes);
    static const std::string delim {" | "};
    return utils::join(options, delim);
}

}

class CommandLineError : public UserError
{
public:
    CommandLineError() = default;
    
    CommandLineError(std::string&& why) : why_ {std::move(why)} {}
    
protected:
    std::string why_;

private:
    virtual std::string do_where() const override
    {
        return "parse_options";
    }
    
    virtual std::string do_why() const override
    {
        return why_;
    }
    
    virtual std::string do_help() const override
    {
        return "use the --help command to view required and allowable options";
    }
};

class BadConfigFile : public  CommandLineError
{
public:
    BadConfigFile(fs::path p)
    {
        std::ostringstream ss {};
        ss << "The config file path (" << p << ") given in the option '--config' does not exist";
        why_ = ss.str();
    }
};

class UnknownCommandLineOption : public CommandLineError
{
public:
    UnknownCommandLineOption(std::string option)
    : CommandLineError { "The option you specified '--" + option + "' is not recognised"}
    {}
};

class MissingRequiredCommandLineArguement : public CommandLineError
{
public:
    MissingRequiredCommandLineArguement(std::string option)
    : CommandLineError {"The command line option '--" + option + "' is required but is missing"}
    {}
    
    MissingRequiredCommandLineArguement(std::vector<std::string> options, bool strict = false)
    {
        std::ostringstream ss {};
        if (strict) {
            ss << "One ";
        } else {
            ss << "At least one ";
        }
        ss << "of the command line options '" + implode(options) + "' is required but none are present";
        why_ = ss.str();
    }
};

class InvalidCommandLineOptionValue : public CommandLineError
{
public:
    template <typename T>
    InvalidCommandLineOptionValue(std::string option, T value, std::string reason)
    : CommandLineError {
    "The arguement '" + std::to_string(value) + "' given to option '--" + option
    + "' was rejected as it " + reason
    } {}
};

class ConflictingCommandLineOptions : public CommandLineError
{
public:
    ConflictingCommandLineOptions(std::vector<std::string> conflicts)
    {
        std::ostringstream ss {};
        ss << "the options";
        for (const auto& option : conflicts) {
            ss << " " << option;
        }
        ss << " are mutually exclusive";
        why_ = ss.str();
    }
};

class MissingDependentCommandLineOption : public CommandLineError
{
public:
    MissingDependentCommandLineOption(std::string given, std::string dependent)
    {
        std::ostringstream ss {};
        ss << "The option " << given << " requires option " << dependent;
        why_ = ss.str();
    }
};

void parse_config_file(const fs::path& config_file, OptionMap& vm, const po::options_description& options)
{
    if (!fs::exists(config_file)) {
        throw BadConfigFile {config_file};
    }
    std::ifstream config {config_file.string()};
    if (config) {
        try {
            po::store(po::parse_config_file(config, options), vm);
        } catch (const po::invalid_config_file_syntax& e) {
            throw CommandLineError {e.what()};
        } catch (const po::unknown_option& e) {
            throw UnknownCommandLineOption {po::strip_prefixes(e.get_option_name())};
        } catch (const po::invalid_option_value& e) {
            throw CommandLineError {e.what()};
        } catch (const po::invalid_bool_value& e) {
            throw CommandLineError {e.what()};
        } catch (const po::ambiguous_option& e) {
            throw CommandLineError {e.what()};
        } catch (const po::reading_file& e) {
            throw CommandLineError {e.what()};
        }
    }
}

void check_positive(const std::string& option, const OptionMap& vm)
{
    if (vm.count(option) == 1) {
        const auto value = vm.at(option).as<int>();
        if (value < 0) {
            throw InvalidCommandLineOptionValue {option, value, "must be positive" };
        }
    }
}

void check_strictly_positive(const std::string& option, const OptionMap& vm)
{
    if (vm.count(option) == 1) {
        const auto value = vm.at(option).as<int>();
        if (value < 1) {
            throw InvalidCommandLineOptionValue {option, value, "must be greater than zero" };
        }
    }
}

void check_probability(const std::string& option, const OptionMap& vm)
{
    if (vm.count(option) == 1) {
        const auto value = vm.at(option).as<float>();
        if (value < 0 || value > 1) {
            throw InvalidCommandLineOptionValue {option, value, "must be between zero and one" };
        }
    }
}

void conflicting_options(const OptionMap& vm, const std::string& opt1, const std::string& opt2)
{
    if (vm.count(opt1) == 1 && !vm[opt1].defaulted() && vm.count(opt2) == 1 && !vm[opt2].defaulted()) {
        throw ConflictingCommandLineOptions {{opt1, opt2}};
    }
}

void option_dependency(const OptionMap& vm, const std::string& given, const std::string& dependent)
{
    if (vm.count(given) == 1 && !vm[given].defaulted())
        if (vm.count(dependent) == 0 || vm[dependent].defaulted()) {
            throw MissingDependentCommandLineOption {given, dependent};
        }
}

void check_reads_present(const OptionMap& vm)
{
    if (vm.count("reads") == 0 && vm.count("reads-file") == 0) {
        throw MissingRequiredCommandLineArguement {std::vector<std::string> {"reads", "reads-file"}};
    }
}

void check_region_files_consistent(const OptionMap& vm)
{
    if (vm.count("regions-file") == 1 && vm.count("skip-regions-file") == 1) {
        const auto regions_file = vm.at("regions-file").as<fs::path>();
        const auto skip_regions_file = vm.at("skip-regions-file").as<fs::path>();
        if (regions_file == skip_regions_file) {
            throw std::invalid_argument {"options 'regions-file' and 'skip-regions-file' must be unique"};
        }
    }
}

void check_trio_consistent(const OptionMap& vm)
{
    if (vm.at("caller").as<std::string>() == "trio"
        && (vm.count("maternal-sample") == 0 || vm.count("paternal-sample") == 0)) {
        throw std::logic_error {"option 'maternal-sample' and 'paternal-sample' are required"
            " when caller=trio"};
    }
}

void validate_caller(const OptionMap& vm)
{
    if (vm.count("caller") == 1) {
        const auto caller = vm.at("caller").as<std::string>();
        static const std::array<std::string, 4> validCallers {
            "individual", "population", "cancer", "trio"
        };
        if (std::find(std::cbegin(validCallers), std::cend(validCallers), caller) == std::cend(validCallers)) {
            throw po::validation_error {po::validation_error::kind_t::invalid_option_value, caller,
                "caller"};
        }
    }
}

po::parsed_options run(po::command_line_parser& parser)
{
    try {
        return parser.run();
    } catch (const po::required_option& e) {
        throw MissingRequiredCommandLineArguement {po::strip_prefixes(e.get_option_name())};
    } catch (const po::unknown_option& e) {
        throw UnknownCommandLineOption {po::strip_prefixes(e.get_option_name())};
    } catch (const po::invalid_option_value& e) {
        throw CommandLineError {e.what()};
    } catch (const po::invalid_bool_value& e) {
        throw CommandLineError {e.what()};
    } catch (const po::ambiguous_option& e) {
        throw CommandLineError {e.what()};
    } catch (const po::reading_file& e) {
        throw CommandLineError {e.what()};
    } catch (const po::invalid_command_line_syntax& e) {
        throw CommandLineError {e.what()};
    } catch (const po::error& e) {
        throw CommandLineError {e.what()};
    }
}

void validate(const OptionMap& vm)
{
    const std::vector<std::string> positive_int_options {
        "threads", "mask-low-quality-tails", "soft-clip-mask-threshold", "mask-soft-clipped-boundary-bases",
        "min-mapping-quality", "good-base-quality", "min-good-bases", "min-read-length",
        "max-read-length", "min-base-quality", "min-supporting-reads", "max-variant-size",
        "num-fallback-kmers", "max-assemble-region-overlap", "assembler-mask-base-quality",
        "min-kmer-prune", "max-bubbles", "max-holdout-depth"
    };
    const std::vector<std::string> strictly_positive_int_options {
        "max-open-read-files", "downsample-above", "downsample-target",
        "max-region-to-assemble", "fallback-kmer-gap", "organism-ploidy",
        "max-haplotypes", "haplotype-holdout-threshold", "haplotype-overflow",
        "max-joint-genotypes", "max-somatic-haplotypes"
    };
    const std::vector<std::string> probability_options {
        "snp-heterozygosity", "snp-heterozygosity-stdev", "indel-heterozygosity",
        "somatic-mutation-rate", "min-expected-somatic-frequency", "min-credible-somatic-frequency", "credible-mass",
        "snv-denovo-mutation-rate", "indel-denovo-mutation-rate"
    };
    conflicting_options(vm, "maternal-sample", "normal-sample");
    conflicting_options(vm, "paternal-sample", "normal-sample");
    for (const auto& option : positive_int_options) {
        check_positive(option, vm);
    }
    for (const auto& option : strictly_positive_int_options) {
        check_strictly_positive(option, vm);
    }
    for (const auto& option : probability_options) {
        check_probability(option, vm);
    }
    check_reads_present(vm);
    check_region_files_consistent(vm);
    check_trio_consistent(vm);
    validate_caller(vm);
}

std::istream& operator>>(std::istream& in, ContigPloidy& result)
{
    static const std::regex re {"(?:([^:]*):)?([^=]+)=(\\d+)"};
    
    std::string token;
    in >> token;
    std::smatch match;
    
    if (std::regex_match(token, match, re) && match.size() == 4) {
        if (match.length(1) > 0) {
            result.sample = match.str(1);
        }
        result.contig = match.str(2);
        result.ploidy = boost::lexical_cast<decltype(result.ploidy)>(match.str(3));
    } else {
        using Error = po::validation_error;
        throw Error {Error::kind_t::invalid_option_value, token, "contig-ploidies"};
    }
    
    return in;
}

std::ostream& operator<<(std::ostream& out, const ContigPloidy& cp)
{
    if (cp.sample) out << *cp.sample << ':';
    out << cp.contig << "=" << cp.ploidy;
    return out;
}

std::istream& operator>>(std::istream& in, RefCallType& result)
{
    std::string token;
    in >> token;
    if (token == "positional")
        result = RefCallType::positional;
    else if (token == "blocked")
        result = RefCallType::blocked;
    else throw po::validation_error {po::validation_error::kind_t::invalid_option_value, token, "refcalls"};
    return in;
}

std::ostream& operator<<(std::ostream& out, const RefCallType& type)
{
    switch (type) {
        case RefCallType::positional:
            out << "positional";
            break;
        case RefCallType::blocked:
            out << "blocked";
            break;
    }
    return out;
}

std::istream& operator>>(std::istream& in, ContigOutputOrder& result)
{
    std::string token;
    in >> token;
    if (token == "lexicographicalAscending")
        result = ContigOutputOrder::lexicographicalAscending;
    else if (token == "lexicographicalDescending")
        result = ContigOutputOrder::lexicographicalDescending;
    else if (token == "contigSizeAscending")
        result = ContigOutputOrder::contigSizeAscending;
    else if (token == "contigSizeDescending")
        result = ContigOutputOrder::contigSizeDescending;
    else if (token == "asInReference")
        result = ContigOutputOrder::asInReferenceIndex;
    else if (token == "asInReferenceReversed")
        result = ContigOutputOrder::asInReferenceIndexReversed;
    else if (token == "unspecified")
        result = ContigOutputOrder::unspecified;
    else throw po::validation_error {po::validation_error::kind_t::invalid_option_value, token, "contig-output-order"};
    return in;
}

std::ostream& operator<<(std::ostream& out, const ContigOutputOrder& order)
{
    switch (order) {
        case ContigOutputOrder::lexicographicalAscending:
            out << "lexicographicalAscending";
            break;
        case ContigOutputOrder::lexicographicalDescending:
            out << "lexicographicalDescending";
            break;
        case ContigOutputOrder::contigSizeAscending:
            out << "contigSizeAscending";
            break;
        case ContigOutputOrder::contigSizeDescending:
            out << "contigSizeDescending";
            break;
        case ContigOutputOrder::asInReferenceIndex:
            out << "asInReferenceIndex";
            break;
        case ContigOutputOrder::asInReferenceIndexReversed:
            out << "asInReferenceIndexReversed";
            break;
        case ContigOutputOrder::unspecified:
            out << "unspecified";
            break;
    }
    return out;
}

std::istream& operator>>(std::istream& in, ExtensionLevel& result)
{
    std::string token;
    in >> token;
    if (token == "conservative")
        result = ExtensionLevel::conservative;
    else if (token == "normal")
        result = ExtensionLevel::normal;
    else if (token == "optimistic")
        result = ExtensionLevel::optimistic;
    else if (token == "aggressive")
        result = ExtensionLevel::aggressive;
    else throw po::validation_error {po::validation_error::kind_t::invalid_option_value, token, "extension-level"};
    return in;
}

std::ostream& operator<<(std::ostream& out, const ExtensionLevel& level)
{
    switch (level) {
    case ExtensionLevel::conservative:
        out << "conservative";
        break;
    case ExtensionLevel::normal:
        out << "normal";
        break;
    case ExtensionLevel::optimistic:
        out << "optimistic";
        break;
    case ExtensionLevel::aggressive:
        out << "aggressive";
        break;
    }
    return out;
}

std::istream& operator>>(std::istream& in, PhasingLevel& result)
{
    std::string token;
    in >> token;
    if (token == "minimal")
        result = PhasingLevel::minimal;
    else if (token == "conservative")
        result = PhasingLevel::conservative;
    else if (token == "moderate")
        result = PhasingLevel::moderate;
    else if (token == "normal")
        result = PhasingLevel::normal;
    else if (token == "aggressive")
        result = PhasingLevel::aggressive;
    else throw po::validation_error {po::validation_error::kind_t::invalid_option_value, token, "phasing-level"};
    return in;
}

std::ostream& operator<<(std::ostream& out, const PhasingLevel& level)
{
    switch (level) {
        case PhasingLevel::minimal:
            out << "minimal";
            break;
        case PhasingLevel::conservative:
            out << "conservative";
            break;
        case PhasingLevel::moderate:
            out << "moderate";
            break;
        case PhasingLevel::normal:
            out << "normal";
            break;
        case PhasingLevel::aggressive:
            out << "aggressive";
            break;
    }
    return out;
}

std::istream& operator>>(std::istream& in, NormalContaminationRisk& result)
{
    std::string token;
    in >> token;
    if (token == "low")
        result = NormalContaminationRisk::low;
    else if (token == "high")
        result = NormalContaminationRisk::high;
    else throw po::validation_error {po::validation_error::kind_t::invalid_option_value, token, "normal-contamination-risk"};
    return in;
}

std::ostream& operator<<(std::ostream& out, const NormalContaminationRisk& risk)
{
    switch (risk) {
        case NormalContaminationRisk::low:
            out << "low";
            break;
        case NormalContaminationRisk::high:
            out << "high";
            break;
    }
    return out;
}

} // namespace options
} // namespace octopus<|MERGE_RESOLUTION|>--- conflicted
+++ resolved
@@ -455,16 +455,14 @@
     po::bool_switch()->default_value(false),
     "Use a uniform prior model when calculating genotype posteriors")
     
-<<<<<<< HEAD
     ("max-joint-genotypes",
      po::value<int>()->default_value(1000000),
      "The maximum number of joint genotype vectors to consider when computing joint"
      " genotype posterior probabilities")
-=======
+    
     ("use-independent-genotype-priors",
      po::bool_switch()->default_value(false),
      "Use independent genotype priors for joint calling")
->>>>>>> a4a572d0
     
     ("model-posterior",
      po::value<bool>(),
