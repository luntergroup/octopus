--- conflicted
+++ resolved
@@ -317,13 +317,10 @@
     
     po::options_description variant_generation("Candidate variant generation");
     variant_generation.add_options()
-<<<<<<< HEAD
-=======
     ("variant-discovery-protocol",
      po::value<CandidateVariantDiscoveryProtocol>()->default_value(CandidateVariantDiscoveryProtocol::illumina),
      "Protocl to use for candidate variant discovery (options: illumina, pacbio)")
      
->>>>>>> 5ccea1ea
     ("pileup-candidate-generator,g",
      po::value<bool>()->default_value(true),
      "Enable candidate generation from raw read alignments (CIGAR strings)")
@@ -1359,7 +1356,6 @@
     return out;
 }
 
-<<<<<<< HEAD
 std::istream& operator>>(std::istream& in, BadRegionTolerance& result)
 {
     std::string token;
@@ -1415,7 +1411,11 @@
             break;
         case ReadLinkage::linked:
             out << "linked";
-=======
+            break;
+    }
+    return out;
+}
+
 std::istream& operator>>(std::istream& in, CandidateVariantDiscoveryProtocol& result)
 {
     std::string token;
@@ -1436,7 +1436,6 @@
             break;
         case CandidateVariantDiscoveryProtocol::pacbio:
             out << "pacbio";
->>>>>>> 5ccea1ea
             break;
     }
     return out;
