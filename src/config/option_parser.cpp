// Copyright (c) 2016 Daniel Cooke
// Use of this source code is governed by the MIT license that can be found in the LICENSE file.

#include "option_parser.hpp"

#include <vector>
#include <array>
#include <regex>
#include <iostream>
#include <stdexcept>
#include <sstream>
#include <fstream>

#include <boost/filesystem/path.hpp>
#include <boost/filesystem/operations.hpp>

#include "utils/path_utils.hpp"
#include "utils/memory_footprint.hpp"
#include "utils/string_utils.hpp"
#include "basics/phred.hpp"
#include "exceptions/user_error.hpp"
#include "config.hpp"

namespace po = boost::program_options;
namespace fs = boost::filesystem;

namespace octopus { namespace options {

fs::path resolve_path(const fs::path& path, const OptionMap& options);
void parse_config_file(const fs::path& config_file, OptionMap& vm, const po::options_description& options);

// boost::option cannot handle option dependencies so we must do our own checks
void conflicting_options(const OptionMap& vm, const std::string& opt1, const std::string& opt2);
void option_dependency(const OptionMap& vm, const std::string& for_what, const std::string& required_option);
void check_positive(const std::string& option, const OptionMap& vm);
void check_reads_present(const OptionMap& vm);
void check_region_files_consistent(const OptionMap& vm);
void check_trio_consistent(const OptionMap& vm);
void validate_caller(const OptionMap& vm);
void validate(const OptionMap& vm);

po::parsed_options run(po::command_line_parser& parser);


OptionMap parse_options(const int argc, const char** argv)
{
    po::options_description general("General");
    general.add_options()
    ("help,h", "Produce help message")
    
    ("version", "Output the version number")
    
    ("config",
     po::value<fs::path>(),
     "A config file, used to populate command line options")
    
    ("debug",
     po::value<fs::path>()->implicit_value("octopus_debug.log"),
     "Writes verbose debug information to debug.log in the working directory")
    
    ("trace",
     po::value<fs::path>()->implicit_value("octopus_trace.log"),
     "Writes very verbose debug information to trace.log in the working directory")

    ("fast",
     po::bool_switch()->default_value(false),
     "Turns off certain features to improve runtime, at the cost of decreased callings accuracy")
    ;
    
    po::options_description backend("Backend");
    backend.add_options()
    ("working-directory,w",
     po::value<fs::path>(),
     "Sets the working directory")
    
    ("threads",
     po::value<int>()->implicit_value(0),
     "Maximum number of threads to be used, enabling this option with no argument lets the application"
     " decide the number of threads ands enables specific algorithm parallelisation")
    
    ("max-reference-cache-footprint,X",
     po::value<MemoryFootprint>()->default_value(*parse_footprint("500MB"), "500MB"),
     "Maximum memory footprint for cached reference sequence")
    
    ("target-read-buffer-footprint,B",
     po::value<MemoryFootprint>()->default_value(*parse_footprint("4GB"), "4GB"),
     "None binding request to limit the memory footprint of buffered read data")
    
    ("max-open-read-files",
     po::value<int>()->default_value(250),
     "Limits the number of read files that can be open simultaneously")
    ;
    
    po::options_description input("I/O");
    input.add_options()
    ("reference,R",
     po::value<std::string>()->required(),
     "FASTA format reference genome file to be analysed. Target regions"
     " will be extracted from the reference index if not provded explicitly")
    
    ("reads,I",
     po::value<std::vector<fs::path>>()->multitoken(),
     "Space-separated list of BAM/CRAM files to be analysed."
     " May be specified multiple times")
    
    ("reads-file,i",
     po::value<fs::path>(),
     "File containing a list of BAM/CRAM files, one per line, to be analysed")
    
    ("one-based-indexing",
     po::bool_switch()->default_value(false),
     "Notifies that input regions are given using one based indexing rather than zero based")
    
    ("regions,T",
     po::value<std::vector<std::string>>()->multitoken(),
     "Space-separated list of regions (chrom:begin-end) to be analysed."
     " May be specified multiple times")
    
    ("regions-file,t",
     po::value<fs::path>(),
     "File containing a list of regions (chrom:begin-end), one per line, to be analysed")
    
    ("skip-regions,K",
     po::value<std::vector<std::string>>()->multitoken(),
     "Space-separated list of regions (chrom:begin-end) to skip"
     " May be specified multiple times")
    
    ("skip-regions-file,k",
     po::value<fs::path>(),
     "File of regions (chrom:begin-end), one per line, to skip")
    
    ("samples,S",
     po::value<std::vector<std::string>>()->multitoken(),
     "Space-separated list of sample names to analyse")
    
    ("samples-file,s",
     po::value<fs::path>(),
     "File of sample names to analyse, one per line, which must be a subset of the samples"
     " that appear in the read files")

    ("pedigree",
     po::value<fs::path>(),
     "PED file containing sample pedigree")
    
    ("output,o",
     po::value<fs::path>(),
     "File to where output is written. If unspecified, calls are written to stdout")
    
    ("contig-output-order",
     po::value<ContigOutputOrder>()->default_value(ContigOutputOrder::asInReferenceIndex),
     "The order contigs should be written to the output")
    
    ("legacy",
     po::bool_switch()->default_value(false),
     "Outputs a legacy version of the final callset in addition to the native version")
    
    ("regenotype",
     po::value<fs::path>(),
     "VCF file specifying calls to regenotype, only sites in this files will appear in the"
     " final output")
    ;
    
    po::options_description transforms("Read transformations");
    transforms.add_options()
    ("read-transforms",
     po::value<bool>()->default_value(true),
     "Enable all read transformations")

    ("mask-low-quality-tails",
     po::value<int>()->implicit_value(3),
     "Masks read tail bases with base quality less than this")
    
    ("soft-clip-masking",
     po::value<bool>()->default_value(true),
     "Turn on or off soft clip base recalibration")

    ("soft-clip-mask-threshold",
     po::value<int>()->implicit_value(3),
     "Only soft clipped bases with quality less than this will be recalibrated, rather than all bases")
    
    ("mask-soft-clipped-boundary-bases",
     po::value<int>()->default_value(2),
     "Masks this number of adjacent non soft clipped bases when soft clipped bases are present")
    
    ("adapter-masking",
     po::value<bool>()->default_value(true),
     "Enable adapter detection and masking")
    
    ("overlap-masking",
     po::value<bool>()->default_value(true),
     "Enable read segment overlap masking")
    ;
    
    po::options_description filters("Read filtering");
    filters.add_options()
    ("read-filtering",
     po::value<bool>()->default_value(true),
     "Enable all read filters")
    
    ("consider-unmapped-reads",
     po::bool_switch()->default_value(false),
     "Allows reads marked as unmapped to be used for calling")
    
    ("min-mapping-quality",
     po::value<int>()->default_value(20),
     "Minimum read mapping quality required to consider a read for calling")
    
    ("good-base-quality",
     po::value<int>()->default_value(20),
     "Base quality threshold used by min-good-bases and min-good-base-fraction filters")
    
    ("min-good-base-fraction",
     po::value<double>()->implicit_value(0.5),
     "Base quality threshold used by min-good-bases filter")
    
    ("min-good-bases",
     po::value<int>()->default_value(20),
     "Minimum number of bases with quality min-base-quality before read is considered")
    
    ("allow-qc-fails",
     po::bool_switch()->default_value(false),
     "Filters reads marked as QC failed")
    
    ("min-read-length",
     po::value<int>(),
     "Filters reads shorter than this")
    
    ("max-read-length",
     po::value<int>(),
     "Filter reads longer than this")
    
    ("allow-marked-duplicates",
     po::bool_switch()->default_value(false),
     "Allows reads marked as duplicate in alignment record")
    
    ("allow-octopus-duplicates",
     po::bool_switch()->default_value(false),
     "Allows reads considered duplicates by octopus")
    
    ("no-secondary-alignments",
     po::bool_switch()->default_value(false),
     "Filters reads marked as secondary alignments")
    
    ("no-supplementary-alignments",
     po::bool_switch()->default_value(false),
     "Filters reads marked as supplementary alignments")
    
    ("consider-reads-with-unmapped-segments",
     po::bool_switch()->default_value(false),
     "Allows reads with unmapped template segmenets to be used for calling")
    
    ("consider-reads-with-distant-segments",
     po::bool_switch()->default_value(false),
     "Allows reads with template segmenets that are on different contigs")
    
    ("no-adapter-contaminated-reads",
     po::bool_switch()->default_value(false),
     "Filter reads with possible adapter contamination")
    
    ("disable-downsampling",
     po::bool_switch()->default_value(false),
     "Disables downsampling")
    
    ("downsample-above",
     po::value<int>()->default_value(1000),
     "Downsample reads in regions where coverage is over this")
    
    ("downsample-target",
     po::value<int>()->default_value(500),
     "The target coverage for the downsampler")
    ;
    
    po::options_description variant_generation("Candidate variant generation");
    variant_generation.add_options()
    ("raw-cigar-candidate-generator,g",
     po::value<bool>()->default_value(true),
     "Enable candidate generation from raw read alignments (CIGAR strings)")
    
    ("assembly-candidate-generator,a",
     po::value<bool>()->default_value(false),
     "Enable candidate generation using local re-assembly")
    
    ("source-candidates,c",
     po::value<std::vector<fs::path>>()->multitoken(),
     "Variant file paths containing known variants. These variants will automatically become candidates")
    
    ("min-base-quality",
     po::value<int>()->default_value(20),
     "Only bases with quality above this value are considered for candidate generation")
    
    ("min-supporting-reads",
     po::value<int>()->implicit_value(2),
     "Minimum number of reads that must support a variant if it is to be considered a candidate."
     " By default octopus will automatically determine this value")
    
    ("max-variant-size",
     po::value<int>()->default_value(2000),
     "Maximum candidate variant size to consider (in region space)")
    
    ("kmer-sizes",
     po::value<std::vector<int>>()->multitoken()
     ->default_value(std::vector<int> {10, 15, 20}, "10 15 20")->composing(),
     "Kmer sizes to use for local assembly")
    
    ("num-fallback-kmers",
     po::value<int>()->default_value(7),
     "How many local assembly fallback kmer sizes to use if the default sizes fail")
    
    ("fallback-kmer-gap",
     po::value<int>()->default_value(10),
     "The gap size used to generate local assembly fallback kmers")
    
    ("max-region-to-assemble",
     po::value<int>()->default_value(500),
     "The maximum region size that can be used for local assembly")
    
    ("max-assemble-region-overlap",
     po::value<int>()->default_value(100),
     "The maximum number of bases allowed to overlap assembly regions")
    
    ("force-assemble",
     po::bool_switch()->default_value(false),
     "Forces all regions to be assembled")
    
    ("assembler-mask-base-quality",
     po::value<int>()->default_value(5),
     "Aligned bases with quality less than this will be converted to reference before"
     " being inserted into the De Bruijn graph")
    
    ("min-kmer-prune",
     po::value<int>()->default_value(1),
     "Minimum number of read observations to keep a kmer in the assembly graph before bubble extraction")

    ("max-bubbles",
<<<<<<< HEAD
     po::value<int>()->default_value(20),
=======
     po::value<int>()->default_value(30),
>>>>>>> b9c82075
     "Maximum number of bubbles to extract from the assembly graph")
    
    ("min-bubble-score",
     po::value<double>()->default_value(2.0),
     "Minimum bubble score that will be extracted from the assembly graph")
    ;
    
    po::options_description haplotype_generation("Haplotype generation");
    haplotype_generation.add_options()
    ("max-haplotypes,x",
     po::value<int>()->default_value(128),
     "Maximum number of candidate haplotypes the caller may consider. If a region contains"
     " more candidate haplotypes than this then filtering is applied")
    
    ("haplotype-holdout-threshold",
     po::value<int>()->default_value(2048),
     "Forces the haplotype generator to temporarily hold out some alleles if the number"
     " of haplotypes in a region exceeds this threshold")
    
    ("haplotype-overflow",
     po::value<int>()->default_value(16384),
     "Regions with more haplotypes than this will be skipped")
    
    ("max-holdout-depth",
     po::value<int>()->default_value(3),
     "Maximum number of holdout attempts the haplotype generator can make before the region"
     " is skipped")
    
    ("extension-level",
     po::value<ExtensionLevel>()->default_value(ExtensionLevel::normal),
     "Level of haplotype extension. Possible values are: conservative, normal, optimistic, aggressive")
    ;
    
    po::options_description caller("Caller (general)");
    caller.add_options()
    ("caller,C",
     po::value<std::string>()->default_value("population"),
     "Which of the octopus callers to use")
    
    ("organism-ploidy,P",
     po::value<int>()->default_value(2),
     "All contigs with unspecified ploidies are assumed the organism ploidy")
    
    ("contig-ploidies,p",
     po::value<std::vector<ContigPloidy>>()->multitoken()
     ->default_value(std::vector<ContigPloidy> {
        {boost::none, "Y", 1}, {boost::none, "MT", 1}}, "Y=1 MT=1")
     ->composing(),
     "Space-separated list of contig (contig=ploidy) or sample contig"
     " (sample:contig=ploidy) ploidies")
    
    ("contig-ploidies-file",
     po::value<fs::path>(),
     "File containing a list of contig (contig=ploidy) or sample contig"
     " (sample:contig=ploidy) ploidies, one per line")
    
    ("min-variant-posterior",
     po::value<Phred<double>>()->default_value(Phred<double> {2.0}),
     "Report variant alleles with posterior probability (phred scale) greater than this")
    
//    ("min-refcall-posterior",
//     po::value<Phred<double>>()->default_value(Phred<double> {2.0}),
//     "Report reference alleles with posterior probability (phred scale) greater than this")
//
//    ("refcall,v",
//     po::value<RefCallType>()->implicit_value(RefCallType::blocked),
//     "Caller will report reference confidence calls for each position (positional),"
//     " or in automatically sized blocks (blocked)")
    
    ("sites-only",
     po::bool_switch()->default_value(false),
     "Only reports call sites (i.e. without sample genotype information)")
    
    ("snp-heterozygosity",
     po::value<float>()->default_value(0.001, "0.001"),
     "The germline SNP heterozygosity used to calculate genotype priors")
    
    ("indel-heterozygosity",
     po::value<float>()->default_value(0.0001, "0.0001"),
     "The germline indel heterozygosity used to calculate genotype priors")
    
    ("use-uniform-genotype-priors",
    po::bool_switch()->default_value(false),
    "Use a uniform prior model when calculating genotype posteriors")
    ;
    
    po::options_description cancer("Caller (cancer)");
    cancer.add_options()
    ("normal-sample,N",
     po::value<std::string>(),
     "Normal sample - all other samples are considered tumour")
    
    ("somatic-mutation-rate",
     po::value<float>()->default_value(1e-05, "1e-05"),
     "Expected somatic mutation rate, per megabase pair, for this sample")
    
    ("min-expected-somatic-frequency",
     po::value<float>()->default_value(0.05, "0.05"),
     "Minimum expected somatic allele frequency in the sample")
    
    ("min-credible-somatic-frequency",
     po::value<float>()->default_value(0.01, "0.01"),
     "Minimum credible somatic allele frequency that will be reported")
    
    ("credible-mass",
     po::value<float>()->default_value(0.99, "0.99"),
     "Mass of the posterior density to use for evaluating allele frequencies")
    
    ("min-somatic-posterior",
     po::value<Phred<double>>()->default_value(Phred<double> {0.5}),
     "Minimum somatic mutation call posterior probability (phred scale)")
    
    ("somatics-only",
     po::bool_switch()->default_value(false),
     "Only report somatic variant calls")
    ;
    
    po::options_description trio("Caller (trio)");
    trio.add_options()
    ("maternal-sample,M",
     po::value<std::string>(),
     "Maternal sample")
    
    ("paternal-sample,F",
     po::value<std::string>(),
     "Paternal sample")
    
    ("denovo-mutation-rate",
     po::value<float>()->default_value(1e-8, "1e-8"),
     "Expected de novo mutation rate, per megabase pair, for this sample")
    
    ("denovos-only,d",
     po::bool_switch()->default_value(false),
     "Only report de novo variant calls (i.e. alleles unique to the child)")
    ;
    
    po::options_description phasing("Phasing");
    phasing.add_options()
    ("phasing-level,l",
     po::value<PhasingLevel>()->default_value(PhasingLevel::normal),
     "Level of phasing - longer range phasing can improve calling accuracy at the cost"
     " of runtime speed. Possible values are: minimal, conservative, moderate, normal, aggressive")
    
    ("min-phase-score",
     po::value<Phred<double>>()->default_value(Phred<double> {20.0}),
     "Minimum phase score (phred scale) required to report sites as phased")
    
    ("use-unconditional-phase-score",
     po::bool_switch()->default_value(false),
     "Computes unconditional phase scores rather than conditioning on called genotypes")
    ;
    
    po::options_description advanced("Advanced calling algorithm");
    advanced.add_options()
    ("haplotype-extension-threshold,e",
     po::value<Phred<double>>()->default_value(Phred<double> {150.0}, "150"),
     "Haplotypes with posterior probability less than this can be filtered before extension")
    
    ("inactive-flank-scoring",
     po::value<bool>()->default_value(true),
     "Disables additional calculation to adjust alignment score when there are inactive"
     " candidates in haplotype flanking regions")

    ("model-mapping-quality",
     po::value<bool>()->default_value(true),
     "Include the read mapping quality in the haplotype likelihood calculation")
    
    ("min-genotype-combinations",
     po::value<unsigned>()->default_value(2500),
     "The minimum number of genotype combinations to consider when computing joint"
     " genotype posterior probabilities")
    
    ("max-genotype-combinations",
     po::value<unsigned>()->default_value(100000),
     "The maximum number of genotype combinations to consider when computing joint"
     " genotype posterior probabilities")
    
    ("max-reduction-probability-mass",
     po::value<Phred<double>>()->default_value(Phred<double> {150.0}, "150"),
     "The maximum probability mass that can be ignored from each sample when"
     " calculating joint genotype probability distributions")
    
    ("sequence-error-model",
     po::value<std::string>()->default_value("hiseq"),
     "The sequencer error model to use.")
    ;
    
    po::options_description call_filtering("Callset filtering");
    call_filtering.add_options()
    ("call-filtering",
     po::value<bool>()->default_value(false),
     "Enable all variant call filtering")
    
    ("model-filtering",
     po::value<bool>(),
     "Enable model based filtering of variant calls")
    ;
    
    po::options_description all("octopus options");
    all.add(general).add(backend).add(input).add(transforms).add(filters)
    .add(variant_generation).add(haplotype_generation).add(caller)
    .add(advanced).add(cancer).add(trio).add(phasing).add(call_filtering);
    
    OptionMap vm_init;
    po::store(run(po::command_line_parser(argc, argv).options(general).allow_unregistered()), vm_init);
    
    if (vm_init.count("help") == 1) {
        po::store(run(po::command_line_parser(argc, argv).options(caller).allow_unregistered()), vm_init);
        if (vm_init.count("caller") == 1) {
            const auto caller = vm_init.at("caller").as<std::string>();
            validate_caller(vm_init);
            if (caller == "individual") {
                std::cout << all << std::endl;
            } else if (caller == "population") {
                std::cout << all << std::endl;
            } else if (caller == "cancer") {
                std::cout << all << std::endl;
            } else {
                std::cout << all << std::endl;
            }
        } else {
            std::cout << all << std::endl;
        }
        return vm_init;
    }
    
    if (vm_init.count("version") == 1) {
        std::cout << "octopus " << config::Version << std::endl;
        return vm_init;
    }
    
    OptionMap vm;
    
    if (vm_init.count("config") == 1) {
        auto config_path = resolve_path(vm_init.at("config").as<fs::path>(), vm_init);
        parse_config_file(config_path, vm, all);
    }

    vm_init.clear();
    po::store(run(po::command_line_parser(argc, argv).options(all)), vm);
    validate(vm);
    po::notify(vm);

    return vm;
}

class InvalidWorkingDirectory : public UserError
{
    std::string do_where() const override
    {
        return "get_working_directory";
    }

    std::string do_why() const override
    {
        std::ostringstream ss {};
        ss << "The working directory you specified ";
        ss << path_;
        ss << " does not exist";
        return ss.str();
    }

    std::string do_help() const override
    {
        return "enter a valid working directory";
    }

    fs::path path_;
public:
    InvalidWorkingDirectory(fs::path p) : path_ {std::move(p)} {}
};

fs::path get_working_directory(const OptionMap& options)
{
    if (options.count("working-directory") == 1) {
        auto result = expand_user_path(options.at("working-directory").as<fs::path>());
        if (!fs::exists(result) && !fs::is_directory(result)) {
            throw InvalidWorkingDirectory {result};
        }
        return result;
    }
    return fs::current_path();
}

fs::path resolve_path(const fs::path& path, const OptionMap& options)
{
    return ::octopus::resolve_path(path, get_working_directory(options));
}

namespace {

std::string prepend_dashes(std::string option)
{
    option.insert(0, "--");
    return option;
}

std::string implode(std::vector<std::string> options)
{
    std::transform(std::cbegin(options), std::cend(options), std::begin(options), prepend_dashes);
    static const std::string delim {" | "};
    return utils::join(options, delim);
}

}

class CommandLineError : public UserError
{
public:
    CommandLineError() = default;

    CommandLineError(std::string&& why) : why_ {std::move(why)} {}

protected:
    std::string why_;

private:
    virtual std::string do_where() const override
    {
        return "parse_options";
    }

    virtual std::string do_why() const override
    {
        return why_;
    }

    virtual std::string do_help() const override
    {
        return "use the --help command to view required and allowable options";
    }
};

class BadConfigFile : public  CommandLineError
{
public:
    BadConfigFile(fs::path p)
    {
        std::ostringstream ss {};
        ss << "The config file path (" << p << ") given in the option '--config' does not exist";
        why_ = ss.str();
    }
};

void parse_config_file(const fs::path& config_file, OptionMap& vm, const po::options_description& options)
{
    if (!fs::exists(config_file)) {
        throw BadConfigFile {config_file};
    }
    std::ifstream config {config_file.string()};
    if (config) {
        try {
            po::store(po::parse_config_file(config, options), vm);
        } catch (const po::invalid_config_file_syntax& e) {
            throw CommandLineError {e.what()};
        }
    }
}

class UnknownCommandLineOption : public CommandLineError
{
public:
    UnknownCommandLineOption(std::string option)
    : CommandLineError { "The option you specified '--" + option + "' is not recognised"}
    {}
};

class MissingRequiredCommandLineArguement : public CommandLineError
{
public:
    MissingRequiredCommandLineArguement(std::string option)
    : CommandLineError {"The command line option '--" + option + "' is required but is missing"}
    {}
    
    MissingRequiredCommandLineArguement(std::vector<std::string> options, bool strict = false)
    {
        std::ostringstream ss {};
        if (strict) {
            ss << "One ";
        } else {
            ss << "At least one ";
        }
        ss << "of the command line options '" + implode(options) + "' is required but none are present";
        why_ = ss.str();
    }
};

class InvalidCommandLineOptionValue : public CommandLineError
{
public:
    template <typename T>
    InvalidCommandLineOptionValue(std::string option, T value, std::string reason)
    : CommandLineError {
        "The arguement '" + std::to_string(value) + "' given to option '--" + option
        + "' was rejected as it " + reason
    } {}
};

class ConflictingCommandLineOptions : public CommandLineError
{
public:
    ConflictingCommandLineOptions(std::vector<std::string> conflicts)
    {
        std::ostringstream ss {};
        ss << "the options";
        for (const auto& option : conflicts) {
            ss << " " << option;
        }
        ss << " are mutually exclusive";
        why_ = ss.str();
    }
};

class MissingDependentCommandLineOption : public CommandLineError
{
public:
    MissingDependentCommandLineOption(std::string given, std::string dependent)
    {
        std::ostringstream ss {};
        ss << "The option " << given << " requires option " << dependent;
        why_ = ss.str();
    }
};

void check_positive(const std::string& option, const OptionMap& vm)
{
    if (vm.count(option) == 1) {
        const auto value = vm.at(option).as<int>();
        if (value < 0) {
            throw InvalidCommandLineOptionValue {option, value, "must be positive" };
        }
    }
}

void check_strictly_positive(const std::string& option, const OptionMap& vm)
{
    if (vm.count(option) == 1) {
        const auto value = vm.at(option).as<int>();
        if (value < 1) {
            throw InvalidCommandLineOptionValue {option, value, "must be greater than zero" };
        }
    }
}

void conflicting_options(const OptionMap& vm, const std::string& opt1, const std::string& opt2)
{
    if (vm.count(opt1) == 1 && !vm[opt1].defaulted() && vm.count(opt2) == 1 && !vm[opt2].defaulted()) {
        throw ConflictingCommandLineOptions {{opt1, opt2}};
    }
}

void option_dependency(const OptionMap& vm, const std::string& given, const std::string& dependent)
{
    if (vm.count(given) == 1 && !vm[given].defaulted())
        if (vm.count(dependent) == 0 || vm[dependent].defaulted()) {
            throw MissingDependentCommandLineOption {given, dependent};
        }
}

void check_reads_present(const OptionMap& vm)
{
    if (vm.count("reads") == 0 && vm.count("reads-file") == 0) {
        throw MissingRequiredCommandLineArguement {std::vector<std::string> {"reads", "reads-file"}};
    }
}

void check_region_files_consistent(const OptionMap& vm)
{
    if (vm.count("regions-file") == 1 && vm.count("skip-regions-file") == 1) {
        const auto regions_file = vm.at("regions-file").as<std::string>();
        const auto skip_regions_file = vm.at("skip-regions-file").as<std::string>();
        if (regions_file == skip_regions_file) {
            throw std::invalid_argument {"options 'regions-file' and 'skip-regions-file' must"
                " have unique values"};
        }
    }
}

void check_trio_consistent(const OptionMap& vm)
{
    if (vm.at("caller").as<std::string>() == "trio"
        && (vm.count("maternal-sample") == 0 || vm.count("paternal-sample") == 0)) {
        throw std::logic_error {"option 'maternal-sample' and 'paternal-sample' are required"
            " when caller=trio"};
    }
}

void validate_caller(const OptionMap& vm)
{
    if (vm.count("caller") == 1) {
        const auto caller = vm.at("caller").as<std::string>();
        static const std::array<std::string, 4> validCallers {
            "individual", "population", "cancer", "trio"
        };
        if (std::find(std::cbegin(validCallers), std::cend(validCallers), caller) == std::cend(validCallers)) {
            throw po::validation_error {po::validation_error::kind_t::invalid_option_value, caller,
                "caller"};
        }
    }
}

po::parsed_options run(po::command_line_parser& parser)
{
    try {
        return parser.run();
    } catch (const po::required_option& e) {
        throw MissingRequiredCommandLineArguement {po::strip_prefixes(e.get_option_name())};
    } catch (const po::unknown_option& e) {
        throw UnknownCommandLineOption {po::strip_prefixes(e.get_option_name())};
    } catch (const po::invalid_option_value& e) {
        throw CommandLineError {e.what()};
    } catch (const po::invalid_bool_value& e) {
        throw CommandLineError {e.what()};
    } catch (const po::ambiguous_option& e) {
        throw CommandLineError {e.what()};
    } catch (const po::reading_file& e) {
        throw CommandLineError {e.what()};
    } catch (const po::invalid_command_line_syntax& e) {
        throw CommandLineError {e.what()};
    } catch (const po::error& e) {
        throw CommandLineError {e.what()};
    }
}

void validate(const OptionMap& vm)
{
    const std::vector<std::string> positive_int_options {
        "threads", "mask-low-quality-tails", "soft-clip-mask-threshold", "mask-soft-clipped-boundary-bases",
        "min-mapping-quality", "good-base-quality", "min-good-bases", "min-read-length",
        "max-read-length", "min-base-quality", "min-supporting-reads", "max-variant-size",
        "num-fallback-kmers", "max-assemble-region-overlap", "assembler-mask-base-quality",
        "min-kmer-prune", "max-bubbles", "max-holdout-depth"
    };
    const std::vector<std::string> strictly_positive_int_options {
        "max-open-read-files", "downsample-above", "downsample-target",
        "max-region-to-assemble", "fallback-kmer-gap", "organism-ploidy",
        "max-haplotypes", "haplotype-holdout-threshold", "haplotype-overflow"
    };
    conflicting_options(vm, "maternal-sample", "normal-sample");
    conflicting_options(vm, "paternal-sample", "normal-sample");
    for (const auto& option : positive_int_options) {
        check_positive(option, vm);
    }
    for (const auto& option : strictly_positive_int_options) {
        check_strictly_positive(option, vm);
    }
    check_reads_present(vm);
    check_region_files_consistent(vm);
    check_trio_consistent(vm);
    validate_caller(vm);
}

std::istream& operator>>(std::istream& in, ContigPloidy& result)
{
    static const std::regex re {"(?:([^:]*):)?([^=]+)=(\\d+)"};
    
    std::string token;
    in >> token;
    std::smatch match;
    
    if (std::regex_match(token, match, re) && match.size() == 4) {
        if (match.length(1) > 0) {
            result.sample = match.str(1);
        }
        result.contig = match.str(2);
        result.ploidy = boost::lexical_cast<decltype(result.ploidy)>(match.str(3));
    } else {
        using Error = po::validation_error;
        throw Error {Error::kind_t::invalid_option_value, token, "contig-ploidies"};
    }
    
    return in;
}

std::ostream& operator<<(std::ostream& out, const ContigPloidy& cp)
{
    if (cp.sample) out << *cp.sample << ':';
    out << cp.contig << "=" << cp.ploidy;
    return out;
}

std::istream& operator>>(std::istream& in, RefCallType& result)
{
    std::string token;
    in >> token;
    if (token == "positional")
        result = RefCallType::positional;
    else if (token == "blocked")
        result = RefCallType::blocked;
    else throw po::validation_error {po::validation_error::kind_t::invalid_option_value, token, "refcalls"};
    return in;
}

std::ostream& operator<<(std::ostream& out, const RefCallType& type)
{
    switch (type) {
        case RefCallType::positional:
            out << "positional";
            break;
        case RefCallType::blocked:
            out << "blocked";
            break;
    }
    return out;
}

std::istream& operator>>(std::istream& in, ContigOutputOrder& result)
{
    std::string token;
    in >> token;
    if (token == "lexicographicalAscending")
        result = ContigOutputOrder::lexicographicalAscending;
    else if (token == "lexicographicalDescending")
        result = ContigOutputOrder::lexicographicalDescending;
    else if (token == "contigSizeAscending")
        result = ContigOutputOrder::contigSizeAscending;
    else if (token == "contigSizeDescending")
        result = ContigOutputOrder::contigSizeDescending;
    else if (token == "asInReference")
        result = ContigOutputOrder::asInReferenceIndex;
    else if (token == "asInReferenceReversed")
        result = ContigOutputOrder::asInReferenceIndexReversed;
    else if (token == "unspecified")
        result = ContigOutputOrder::unspecified;
    else throw po::validation_error {po::validation_error::kind_t::invalid_option_value, token, "contig-output-order"};
    return in;
}

std::ostream& operator<<(std::ostream& out, const ContigOutputOrder& order)
{
    switch (order) {
        case ContigOutputOrder::lexicographicalAscending:
            out << "lexicographicalAscending";
            break;
        case ContigOutputOrder::lexicographicalDescending:
            out << "lexicographicalDescending";
            break;
        case ContigOutputOrder::contigSizeAscending:
            out << "contigSizeAscending";
            break;
        case ContigOutputOrder::contigSizeDescending:
            out << "contigSizeDescending";
            break;
        case ContigOutputOrder::asInReferenceIndex:
            out << "asInReferenceIndex";
            break;
        case ContigOutputOrder::asInReferenceIndexReversed:
            out << "asInReferenceIndexReversed";
            break;
        case ContigOutputOrder::unspecified:
            out << "unspecified";
            break;
    }
    return out;
}

std::istream& operator>>(std::istream& in, ExtensionLevel& result)
{
    std::string token;
    in >> token;
    if (token == "conservative")
        result = ExtensionLevel::conservative;
    else if (token == "normal")
        result = ExtensionLevel::normal;
    else if (token == "optimistic")
        result = ExtensionLevel::optimistic;
    else if (token == "aggressive")
        result = ExtensionLevel::aggressive;
    else throw po::validation_error {po::validation_error::kind_t::invalid_option_value, token, "extension-level"};
    return in;
}

std::ostream& operator<<(std::ostream& out, const ExtensionLevel& level)
{
    switch (level) {
    case ExtensionLevel::conservative:
        out << "conservative";
        break;
    case ExtensionLevel::normal:
        out << "normal";
        break;
    case ExtensionLevel::optimistic:
        out << "optimistic";
        break;
    case ExtensionLevel::aggressive:
        out << "aggressive";
        break;
    }
    return out;
}

std::istream& operator>>(std::istream& in, PhasingLevel& result)
{
    std::string token;
    in >> token;
    if (token == "minimal")
        result = PhasingLevel::minimal;
    else if (token == "conservative")
        result = PhasingLevel::conservative;
    else if (token == "moderate")
        result = PhasingLevel::moderate;
    else if (token == "normal")
        result = PhasingLevel::normal;
    else if (token == "aggressive")
        result = PhasingLevel::aggressive;
    else throw po::validation_error {po::validation_error::kind_t::invalid_option_value, token, "phasing-level"};
    return in;
}

std::ostream& operator<<(std::ostream& out, const PhasingLevel& level)
{
    switch (level) {
        case PhasingLevel::minimal:
            out << "minimal";
            break;
        case PhasingLevel::conservative:
            out << "conservative";
            break;
        case PhasingLevel::moderate:
            out << "moderate";
            break;
        case PhasingLevel::normal:
            out << "normal";
            break;
        case PhasingLevel::aggressive:
            out << "aggressive";
            break;
    }
    return out;
}

} // namespace options
} // namespace octopus<|MERGE_RESOLUTION|>--- conflicted
+++ resolved
@@ -1,4 +1,4 @@
-// Copyright (c) 2016 Daniel Cooke
+
 // Use of this source code is governed by the MIT license that can be found in the LICENSE file.
 
 #include "option_parser.hpp"
@@ -332,11 +332,8 @@
      "Minimum number of read observations to keep a kmer in the assembly graph before bubble extraction")
 
     ("max-bubbles",
-<<<<<<< HEAD
-     po::value<int>()->default_value(20),
-=======
+     po::value<int>()->default_value(10),
      po::value<int>()->default_value(30),
->>>>>>> b9c82075
      "Maximum number of bubbles to extract from the assembly graph")
     
     ("min-bubble-score",
