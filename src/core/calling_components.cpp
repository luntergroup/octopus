--- conflicted
+++ resolved
@@ -394,17 +394,11 @@
 {
     auto reference    = options::make_reference(options);
     auto read_manager = options::make_read_manager(options);
-<<<<<<< HEAD
-    if (!reads_map_to_matched_reference(read_manager, reference)) {
-        throw UnmatchedReference {reference};
-    }
-=======
     // Check this here to avoid creating output file on error
     if (!options::ignore_unmapped_contigs(options) && !all_reference_contigs_mapped(read_manager, reference)) {
         throw UnmatchedReference {reference};
     }
     auto output = options::make_output_vcf_writer(options);
->>>>>>> 543d5784
     return GenomeCallingComponents {
         std::move(reference),
         std::move(read_manager),
