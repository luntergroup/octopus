// Copyright (c) 2016 Daniel Cooke
// Use of this source code is governed by the MIT license that can be found in the LICENSE file.

#include "haplotype_generator.hpp"

#include <algorithm>
#include <deque>
#include <iterator>
#include <numeric>
#include <cmath>
#include <cassert>

#include <boost/range/iterator_range.hpp>

#include "core/types/variant.hpp"
#include "core/types/haplotype.hpp"
#include "concepts/mappable.hpp"
#include "utils/mappable_algorithms.hpp"
#include "utils/append.hpp"
#include "logging/logging.hpp"

#include <iostream> // DEBUG
#include "timers.hpp"

#define _unused(x) ((void)(x))

namespace octopus { namespace coretools {

// HaplotypeOverflow

HaplotypeGenerator::HaplotypeOverflow::HaplotypeOverflow(GenomicRegion region, std::size_t size)
: runtime_error {"HaplotypeOverflowError"}
, region_ {std::move(region)}
, size_ {size}
, message_ {}
{}

const char* HaplotypeGenerator::HaplotypeOverflow::what() const noexcept
{
    return runtime_error::what();
}

const GenomicRegion& HaplotypeGenerator::HaplotypeOverflow::region() const noexcept
{
    return region_;
}

std::size_t HaplotypeGenerator::HaplotypeOverflow::size() const noexcept
{
    return size_;
}

// HaplotypeGenerator

namespace {

auto max_included(const unsigned max_haplotypes)
{
    return 2 * static_cast<unsigned>(std::max(1.0, std::log2(max_haplotypes))) - 1;
}

auto get_walker_policy(const HaplotypeGenerator::Policies::Extension policy)
{
    using HGP = HaplotypeGenerator::Policies::Extension;
    using GWP = GenomeWalker::ExtensionPolicy;
    switch (policy) {
        case HGP::conservative: return GWP::includeIfWithinReadLengthOfFirstIncluded;
        case HGP::normal: return GWP::includeIfAllSamplesSharedWithFrontier;
        case HGP::optimistic: return GWP::includeIfAnySampleSharedWithFrontier;
        case HGP::aggressive: return GWP::noLimit;
        default: return GWP::includeIfAllSamplesSharedWithFrontier; // prevents compiler warning
    }
}

auto get_walker_policy(const HaplotypeGenerator::Policies::Lagging policy)
{
    using HGP = HaplotypeGenerator::Policies::Lagging;
    using GWP = GenomeWalker::IndicatorPolicy;
    switch (policy) {
        case HGP::none: return GWP::includeNone;
        case HGP::conservative: return GWP::includeIfSharedWithNovelRegion;
        case HGP::aggressive: return GWP::includeIfLinkableToNovelRegion;
        default: return GWP::includeIfSharedWithNovelRegion; // prevents compiler warning
    }
}

auto decompose(const MappableFlatSet<Variant>& variants)
{
    std::vector<Allele> alleles {};
    alleles.reserve(2 * variants.size());
    for (const auto& variant : variants) {
        alleles.push_back(variant.ref_allele());
        alleles.push_back(variant.alt_allele());
    }
    return MappableFlatSet<Allele> {
        std::make_move_iterator(std::begin(alleles)),
        std::make_move_iterator(std::end(alleles))
    };
}

}

namespace debug {
    template <typename Range>
    void print_active_alleles(const Range& alleles, const GenomicRegion& active_region);
} // namespace debug

// public members

HaplotypeGenerator::HaplotypeGenerator(const ReferenceGenome& reference,
                                       const MappableFlatSet<Variant>& candidates,
                                       const ReadMap& reads,
                                       Policies policies,
                                       Haplotype::MappingDomain::Size min_flank_pad)
try
: policies_ {std::move(policies)}
, min_flank_pad_ {min_flank_pad}
, tree_ {contig_name(candidates.front()), reference}
, default_walker_ {
    max_included(policies_.haplotype_limits.target),
    GenomeWalker::IndicatorPolicy::includeNone,
    get_walker_policy(policies.extension)
}
, holdout_walker_ {
    max_included(policies_.haplotype_limits.target),
    GenomeWalker::IndicatorPolicy::includeAll,
    get_walker_policy(policies.extension)
  }
, lagged_walker_ {}
, alleles_ {decompose(candidates)}
, reads_ {reads}
, next_active_region_ {}
, active_holdouts_ {}
, holdout_region_ {}
, previous_holdout_regions_ {}
{
    rightmost_allele_ = alleles_.rightmost();
    active_region_ = head_region(alleles_.leftmost());
    if (active_region_.begin() != 0) {
        active_region_ = shift(active_region_, -1);
    }
    if (policies.lagging != Policies::Lagging::none) {
        lagged_walker_ = GenomeWalker {
            max_included(policies_.haplotype_limits.target),
            get_walker_policy(policies_.lagging),
            get_walker_policy(policies_.extension)
        };
    }
}
catch (...) {
    if (candidates.empty()) {
        throw std::runtime_error {"HaplotypeGenerator: not supplied with any candidates"};
    }
    throw;
}

namespace {

template <typename ForwardIt, typename MappableTp>
auto find_first_exact_overlap(ForwardIt first, ForwardIt last, const MappableTp& mappable)
{
    return std::find_if(first, last, [&] (const auto& m) { return is_same_region(m, mappable); });
}

template <typename Container, typename MappableTp>
auto find_first_exact_overlap(const Container& container, const MappableTp& mappable)
{
    return find_first_exact_overlap(std::cbegin(container), std::cend(container), mappable);
}

bool has_rhs_sandwich_insertion(const MappableFlatSet<Allele>& alleles, const GenomicRegion& active_region) {
    const auto insertion_region = tail_region(active_region);
    const auto active_tails = overlap_range(alleles, insertion_region);
    if (empty(active_tails)) return false;
    const auto insertion_itr = find_first_exact_overlap(active_tails, insertion_region);
    if (insertion_itr != std::cend(active_tails)) {
        return begins_before(active_tails.front(), insertion_region) && ends_before(insertion_region, active_tails.back());
    } else {
        return false;
    }
}

} // namespace

HaplotypeGenerator::HaplotypePacket HaplotypeGenerator::generate()
{
<<<<<<< HEAD
    if (alleles_.empty()) {
        return std::make_tuple(std::vector<Haplotype> {}, active_region_, boost::none);
    }
    if (in_holdout_mode() && can_reintroduce_holdouts()) {
        reintroduce_holdouts();
        if (tree_.num_haplotypes() > policies_.haplotype_limits.overflow) {
            throw HaplotypeOverflow {active_region_, tree_.num_haplotypes()};
        }
        active_region_ = tree_.encompassing_region();
        if (!in_holdout_mode() && has_rhs_sandwich_insertion(alleles_, active_region_)) {
            resolve_sandwich_insertion();
        }
        reset_next_active_region();
    } else {
        update_next_active_region();
        if (is_after(*next_active_region_, rightmost_allele_)) {
            return std::make_tuple(std::vector<Haplotype> {}, *next_active_region_, boost::none);
        }
        progress(*next_active_region_);
        populate_tree();
    }
=======
    if (alleles_.empty()) return std::make_tuple(std::vector<Haplotype> {}, active_region_, boost::none);
    populate_tree();
>>>>>>> 1096ce7f
    const auto haplotype_region = calculate_haplotype_region();
    assert(contains(haplotype_region, active_region_));
    auto haplotypes = tree_.extract_haplotypes(haplotype_region);
    if (!(is_lagging_enabled() || in_holdout_mode())) tree_.clear();
    return std::make_tuple(std::move(haplotypes), active_region_, holdout_region_);
}

boost::optional<GenomicRegion> HaplotypeGenerator::peek_next_active_region() const
{
    if (in_holdout_mode()) return boost::none;
    update_next_active_region();
    return *next_active_region_;
}

void HaplotypeGenerator::clear_progress() noexcept
{
    tree_.clear();
    reset_next_active_region();
    if (in_holdout_mode()) {
        clear_holdouts();
    }
}

void HaplotypeGenerator::jump(GenomicRegion region)
{
    clear_progress();
    progress(std::move(region));
}

bool HaplotypeGenerator::removal_has_impact() const
{
    if (in_holdout_mode()) return true;
    if (!is_lagging_enabled() || contains(active_region_, rightmost_allele_)) return false;
    const auto max_lagged_region = lagged_walker_->walk(active_region_, reads_, alleles_);
    return overlaps(max_lagged_region, active_region_);
}

unsigned HaplotypeGenerator::max_removal_impact() const
{
    if (in_holdout_mode()) return tree_.num_haplotypes();
    if (!is_lagging_enabled() || contains(active_region_, rightmost_allele_)) return 0;
    const auto max_lagged_region = lagged_walker_->walk(active_region_, reads_, alleles_);
    if (!overlaps(max_lagged_region, active_region_)) return 0;
    const auto novel_region = right_overhang_region(max_lagged_region, active_region_);
    const auto num_novel_alleles = count_overlapped(alleles_, novel_region);
    if (num_novel_alleles == 0) return 0;
    const auto max_new_haplotypes = std::max(static_cast<unsigned>(std::exp2(num_novel_alleles / 2)), 1u);
    const auto num_leftover_haplotypes = policies_.haplotype_limits.target / max_new_haplotypes;
    const auto cur_num_haplotypes = tree_.num_haplotypes();
    if (cur_num_haplotypes > num_leftover_haplotypes) {
        return cur_num_haplotypes - num_leftover_haplotypes;
    }
    return cur_num_haplotypes;
}

// private methods

bool HaplotypeGenerator::is_lagging_enabled() const noexcept
{
    return lagged_walker_ != boost::none;
}

bool HaplotypeGenerator::is_active_region_lagged() const
{
    if (in_holdout_mode()) return true;
    if (!is_lagging_enabled()) return false;
    const auto next_lagged_region = lagged_walker_->walk(active_region_, reads_, alleles_);
    return overlaps(active_region_, next_lagged_region);
}

void HaplotypeGenerator::reset_next_active_region() const noexcept
{
    next_active_region_ = boost::none;
}

void HaplotypeGenerator::update_next_active_region() const
{
    if (!next_active_region_) {
        if (is_lagging_enabled() || in_holdout_mode()) {
            // If we are in holdout mode then lagging is required
            update_lagged_next_active_region();
        } else {
            next_active_region_ = default_walker_.walk(active_region_, reads_, alleles_);
        }
    }
    assert(in_holdout_mode() || active_region_ <= *next_active_region_);
}

namespace {

template <typename Range>
bool can_remove_entire_passed_region(const GenomicRegion& current_active_region,
                                     const GenomicRegion& next_active_region,
                                     const Range& passed_alleles)
{
    return passed_alleles.empty() || !overlaps(rightmost_region(passed_alleles), next_active_region);
}

template <typename Range>
bool requires_staged_removal(const Range& passed_alleles)
{
    if (passed_alleles.empty() || !is_empty_region(passed_alleles.back())) {
        return false;
    }
    const auto last = crend(passed_alleles);
    const auto& last_passed_allele = passed_alleles.back();
    const auto it = std::find_if_not(std::next(crbegin(passed_alleles)), last,
                                     [&last_passed_allele] (const auto& allele) {
                                         return is_same_region(allele, last_passed_allele);
                                     });
    return it != last && is_position(*it);
}

template <typename T>
void pop_front(std::vector<T>& v) {
    assert(!v.empty());
    v.erase(std::cbegin(v));
}

} // namespace

GenomicRegion HaplotypeGenerator::find_max_lagged_region() const
{
    if (in_holdout_mode()) {
        return holdout_walker_.walk(active_region_, reads_, alleles_);
    } else {
        return lagged_walker_->walk(active_region_, reads_, alleles_);
    }
}

namespace {

bool try_extend_tree_without_removal(HaplotypeTree& tree, const GenomicRegion& active_region,
                                     const MappableFlatSet<Allele>& alleles,
                                     const GenomicRegion& max_lagged_region,
                                     const unsigned haplotype_limit)
{
    const auto novel_region = right_overhang_region(max_lagged_region, active_region);
    const auto novel_alleles = overlap_range(alleles, novel_region);
    const auto last_added = extend_tree_until(novel_alleles, tree, haplotype_limit);
    if (last_added == std::cend(novel_alleles)) {
        return true;
    } else {
        tree.clear(novel_region); // undo previous extension
        const auto passed_region = left_overhang_region(active_region, max_lagged_region);
        const auto passed_alleles = overlap_range(alleles, passed_region);
        if (can_remove_entire_passed_region(active_region, max_lagged_region, passed_alleles)) {
            tree.clear(passed_region);
        } else if (requires_staged_removal(passed_alleles)) {
            const auto first_removal_region = expand_rhs(passed_region, -1);
            tree.clear(first_removal_region);
            tree.clear(tail_region(first_removal_region));
        } else {
            tree.clear(expand_rhs(passed_region, -1));
        }
        return false;
    }
}

void prune_indicators(HaplotypeTree& tree, std::vector<GenomicRegion>& indicator_regions,
                      const unsigned target_tree_size)
{
    auto itr = std::find_if(std::cbegin(indicator_regions), std::cend(indicator_regions),
                            [&tree, target_tree_size](const auto& region) {
                                if (tree.num_haplotypes() < target_tree_size) {
                                    return true;
                                }
                                tree.clear(region);
                                return false;
                            });
    indicator_regions.erase(std::cbegin(indicator_regions), itr);
}

template <typename Range>
unsigned extend_novel(HaplotypeTree& tree, const std::vector<GenomicRegion>& novel_regions,
                      const Range& novel_alleles, const HaplotypeGenerator::Policies::HaplotypeLimits& limits)
{
    unsigned num_novel_regions_added {0};
    for (const auto& region : novel_regions) {
        const auto interacting_alleles = contained_range(novel_alleles, region);
        const auto last_added = extend_tree_until(interacting_alleles, tree, limits.overflow);
        if (last_added != std::cend(interacting_alleles)) {
            tree.clear();
            break;
        }
        ++num_novel_regions_added;
        if (tree.num_haplotypes() > limits.target) {
            // TODO: should we be removing some indicators here?
            if (num_novel_regions_added > 1) {
                tree.clear(region);
                --num_novel_regions_added;
                const auto& prev_novel_region = novel_regions[num_novel_regions_added - 1];
                if (is_empty(prev_novel_region)) {
                    // Watch out for edge case where good insertions also get cleared
                    extend_tree(contained_range(novel_alleles, prev_novel_region), tree);
                }
            }
            break;
        } else if (tree.num_haplotypes() == limits.target) {
            break;
        }
    }
    return num_novel_regions_added;
}

bool has_duplicate_insertion(const std::vector<GenomicRegion>& indicator_regions,
                             const std::vector<GenomicRegion>& novel_regions)
{
    return is_empty(novel_regions.front()) && are_adjacent(indicator_regions.back(), novel_regions.front());
}

void remove_duplicate_novels(const std::vector<GenomicRegion>& indicator_regions,
                             std::vector<GenomicRegion>& novel_regions)
{
    if (has_duplicate_insertion(indicator_regions, novel_regions)) {
        pop_front(novel_regions);
    }
}

} // namespace

void HaplotypeGenerator::update_lagged_next_active_region() const
{
    if (contains(active_region_, rightmost_allele_)) {
        next_active_region_ = shift(tail_region(rightmost_allele_), 2); // Nothing more to do
        return;
    }
    const auto max_lagged_region = find_max_lagged_region();
    assert(has_contained(alleles_, max_lagged_region));
    if (!overlaps(active_region_, max_lagged_region)) {
        next_active_region_ = std::move(max_lagged_region);
    } else {
        HaplotypeTree test_tree {tree_}; // use a temporary tree to see how much we can lag
        if (begins_before(active_region_, max_lagged_region)
            && try_extend_tree_without_removal(test_tree, active_region_, alleles_,  max_lagged_region,
                                               policies_.haplotype_limits.target)) {
            next_active_region_ = test_tree.encompassing_region();
            return;
        }
        // overlap_range is required for novel alleles as any holdout alleles
        // just reintroduced may overlap with the indicator and novel region.
        const auto novel_region  = right_overhang_region(max_lagged_region, active_region_);
        const auto novel_alleles = overlap_range(alleles_, novel_region);
        assert(!novel_alleles.empty());
        auto mutually_exclusive_novel_regions = extract_mutually_exclusive_regions(novel_alleles);
        // contained_range is required for indicators as previous active alleles must be contained
        // within the reported active region.
        const auto indicator_region  = *overlapped_region(active_region_, max_lagged_region);
        const auto indicator_alleles = contained_range(alleles_, indicator_region);
        if (!indicator_alleles.empty()) {
            auto mutually_exclusive_indicator_regions = extract_mutually_exclusive_regions(indicator_alleles);
            // Although HaplotypeTree can handle duplicate extension, if the tree is not in a complete
            // state (i.e. it has been pruned) then adding duplicates will corrupt the tree.
            remove_duplicate_novels(mutually_exclusive_indicator_regions, mutually_exclusive_novel_regions);
            if (!in_holdout_mode()) {
                const auto novel_overlap_region = encompassing_region(novel_alleles);
                while (!mutually_exclusive_indicator_regions.empty()
                       && overlaps(mutually_exclusive_indicator_regions.back(), novel_overlap_region)) {
                    mutually_exclusive_indicator_regions.pop_back();
                }
                prune_indicators(test_tree, mutually_exclusive_indicator_regions,
                                 policies_.haplotype_limits.target);
            }
        }
        const auto num_novel_regions_added = extend_novel(test_tree, mutually_exclusive_novel_regions,
                                                          novel_alleles, policies_.haplotype_limits);
        if (!test_tree.is_empty()) {
            assert(num_novel_regions_added > 0);
            _unused(num_novel_regions_added); // make production build happy
            next_active_region_ = test_tree.encompassing_region();
        } else {
            next_active_region_ = encompassing_region(novel_alleles); // revert to non-lagged behaviour
        }
        if (*next_active_region_ == active_region_) {
            next_active_region_ = default_walker_.walk(active_region_, reads_, alleles_);
        }
    }
}

void HaplotypeGenerator::progress(GenomicRegion to)
{
    if (to == active_region_) return;
    next_active_region_ = std::move(to);
    if (!in_holdout_mode()) {
        if (begins_before(active_region_, *next_active_region_)) {
            auto passed_region = left_overhang_region(active_region_, *next_active_region_);
            const auto passed_alleles = overlap_range(alleles_, passed_region);
            if (passed_alleles.empty()) return;
            if (can_remove_entire_passed_region(active_region_, *next_active_region_, passed_alleles)) {
                alleles_.erase_overlapped(passed_region);
                tree_.clear(passed_region);
            } else if (requires_staged_removal(passed_alleles)) {
                // We need to be careful here as insertions adjacent to passed_region are
                // considered overlapped and would be wrongly erased if we erased the whole
                // region. But, we also want to clear all single base alleles left adjacent with
                // next_active_region_, as they have truly been passed.
                
                // This will erase everything to the left of the adjacent insertion, other than
                // the single base alleles adjacent with next_active_region_.
                const auto first_removal_region = expand_rhs(passed_region, -1);
                alleles_.erase_overlapped(first_removal_region);
                tree_.clear(first_removal_region);
                
                // This will erase the remaining single base alleles in passed_region, but not the
                // insertions in next_active_region_.
                const auto second_removal_region = tail_region(first_removal_region);
                alleles_.erase_overlapped(second_removal_region);
                tree_.clear(second_removal_region);
            } else {
                const auto removal_region = expand_rhs(passed_region, -1);
                alleles_.erase_overlapped(removal_region);
                tree_.clear(removal_region);
            }
        } else if (is_after(*next_active_region_, active_region_)) {
            tree_.clear();
        }
    }
}

void HaplotypeGenerator::populate_tree()
{
    if (in_holdout_mode() && can_reintroduce_holdouts()) {
        populate_tree_with_holdouts();
    } else {
        populate_tree_with_novel_alleles();
    }
}

void HaplotypeGenerator::populate_tree_with_novel_alleles()
{
    update_next_active_region();
    if (is_after(*next_active_region_, rightmost_allele_)) {
        // We are done
        tree_.clear();
        active_region_ = *next_active_region_;
        return;
    }
    progress(*next_active_region_);
    auto novel_active_region = *next_active_region_;
    if (!tree_.is_empty()) {
        novel_active_region = right_overhang_region(*next_active_region_, active_region_);
    }
    auto novel_active_alleles = overlap_range(alleles_, novel_active_region);
    auto last_added_novel_itr = extend_tree_until(novel_active_alleles, tree_, policies_.haplotype_limits.holdout);
    if (last_added_novel_itr != std::cend(novel_active_alleles)) {
        reset_next_active_region();
        while (last_added_novel_itr != std::cend(novel_active_alleles) && can_try_extracting_holdouts(novel_active_region)) {
            if (!try_extract_holdouts(novel_active_region)) break;
            tree_.clear(novel_active_region);
            update_next_active_region();
            active_region_ = *std::move(next_active_region_);
            reset_next_active_region();
            novel_active_alleles = overlap_range(alleles_, active_region_);
            last_added_novel_itr = extend_tree_until(novel_active_alleles, tree_, policies_.haplotype_limits.overflow);
        }
        if (last_added_novel_itr != std::cend(novel_active_alleles)) {
            last_added_novel_itr = extend_tree_until(last_added_novel_itr, std::cend(novel_active_alleles), tree_,
                                                     policies_.haplotype_limits.overflow);
            active_region_ = tree_.encompassing_region();
            if (last_added_novel_itr != std::cend(novel_active_alleles)) {
                throw HaplotypeOverflow {active_region_, tree_.num_haplotypes()};
            }
        }
    } else {
        active_region_ = *std::move(next_active_region_);
        reset_next_active_region();
    }
}

void HaplotypeGenerator::populate_tree_with_holdouts()
{
    reintroduce_holdouts();
    if (tree_.num_haplotypes() > policies_.haplotype_limits.overflow) {
        throw HaplotypeOverflow {active_region_, tree_.num_haplotypes()};
    }
    active_region_ = tree_.encompassing_region();
    if (!in_holdout_mode() && has_rhs_sandwich_insertion(alleles_, active_region_)) {
        resolve_sandwich_inseertion();
    }
    reset_next_active_region();
}

bool HaplotypeGenerator::in_holdout_mode() const noexcept
{
    assert((holdout_region_ && !active_holdouts_.empty()) || ((!holdout_region_ && active_holdouts_.empty())));
    return !active_holdouts_.empty();
}

bool HaplotypeGenerator::can_try_extracting_holdouts(const GenomicRegion& region) const noexcept
{
    return active_holdouts_.size() < policies_.max_holdout_depth && has_overlapped(alleles_, region);
}

namespace debug {

template <typename S, typename Contianer>
void print_new_holdouts(S&& stream, const Contianer& alleles)
{
    stream << "Adding " << alleles.size() << " alleles to the holdout stack:" << '\n';
    for (const auto& allele : alleles) {
        stream << allele << '\n';
    }
}

} // namespace debug

template <typename Range>
unsigned estimate_num_haplotype(const Range& alleles, const GenomicRegion& next_active_region)
{
    return std::exp2(count_overlapped(alleles, next_active_region));
}

template <typename Range>
bool require_more_holdouts(const Range& alleles, const GenomicRegion& next_active_region,
                           const unsigned haplotype_limit)
{
    return !alleles.empty() && estimate_num_haplotype(alleles, next_active_region) > haplotype_limit;
}

namespace {

auto extract_unique_regions(const MappableFlatSet<Allele>& alleles)
{
    auto result = extract_regions(alleles);
    result.erase(std::unique(std::begin(result), std::end(result)), std::end(result));
    return result;
}
auto get_interaction_counts(const MappableFlatSet<Allele>& alleles)
{
    const auto allele_regions = extract_unique_regions(alleles);
    std::vector<std::pair<GenomicRegion, unsigned>> result {};
    result.reserve(result.size());
    std::transform(std::cbegin(allele_regions), std::cend(allele_regions), std::back_inserter(result),
                   [&alleles] (const auto& region) {
                       return std::make_pair(region, count_overlapped(alleles, region));
                   });
    std::sort(std::begin(result), std::end(result),
              [] (const auto& lhs, const auto& rhs) {
                  if (lhs.second == rhs.second) {
                      // Prefer holding out larger regions
                      return size(lhs.first) < size(rhs.first);
                  }
                  return lhs.second < rhs.second;
              });
    
    return result;
}

using HoldoutRange = boost::iterator_range<MappableFlatSet<Allele>::const_iterator>;

HoldoutRange get_holdout_range(const MappableFlatSet<Allele>& alleles, const GenomicRegion& holdout_region)
{
    // It is safe to take base iterators as alleles with the same region must be adjacent
    const auto contained = bases(contained_range(alleles, holdout_region));
    const auto is_holdout = [&holdout_region] (const auto& allele) {
        return is_same_region(allele, holdout_region);
    };
    const auto first_holdout = std::find_if(std::cbegin(contained), std::cend(contained), is_holdout);
    assert(first_holdout != std::cend(contained));
    const auto last_holdout = std::find_if_not(std::next(first_holdout), std::cend(contained), is_holdout);
    return boost::make_iterator_range(first_holdout, last_holdout);
}

void remove_move(MappableFlatSet<Allele>& src, const HoldoutRange& holdouts, std::deque<Allele>& dst)
{
    dst.insert(std::cend(dst), std::cbegin(holdouts), std::cend(holdouts));
    src.erase(std::cbegin(holdouts), std::cend(holdouts));
}

auto demote_all(const std::vector<GenomicRegion>& regions)
{
    std::vector<ContigRegion> result(regions.size());
    std::transform(std::cbegin(regions), std::cend(regions), std::begin(result),
                   [] (const auto& region) { return region.contig_region(); });
    return result;
}

} // namespace

namespace debug {

void log_new_holdouts(const std::deque<Allele>& holdouts)
{
    if (DEBUG_MODE) {
        logging::DebugLogger log {};
        debug::print_new_holdouts(stream(log), holdouts);
    }
}

} // namespace debug

bool HaplotypeGenerator::try_extract_holdouts(GenomicRegion region)
{
    auto new_holdout_sets = propose_new_holdout_sets(std::move(region));
    std::deque<Allele> new_holdout_alleles {};
    for (auto& set : new_holdout_sets) {
        auto new_holdout_regions = demote_all(extract_mutually_exclusive_regions(set.alleles));
        if (previous_holdout_regions_.count(new_holdout_regions) == 0) {
            utils::append(set.alleles, new_holdout_alleles);
            active_holdouts_.push(std::move(set));
            previous_holdout_regions_.insert(std::move(new_holdout_regions));
        }
    }
    if (!new_holdout_alleles.empty()) {
        std::sort(std::begin(new_holdout_alleles), std::end(new_holdout_alleles));
        debug::log_new_holdouts(new_holdout_alleles);
        auto new_holdout_region = encompassing_region(new_holdout_alleles);
        if (holdout_region_) {
            holdout_region_ = encompassing_region(*holdout_region_, new_holdout_region);
        } else {
            holdout_region_ = std::move(new_holdout_region);
        }
        alleles_.erase_all(std::cbegin(new_holdout_alleles), std::cend(new_holdout_alleles));
        return true;
    } else {
        return false;
    }
}

std::deque<HaplotypeGenerator::HoldoutSet> HaplotypeGenerator::propose_new_holdout_sets(GenomicRegion region) const
{
    assert(can_try_extracting_holdouts(region));
    auto active_alleles = copy_contained(alleles_, region);
    assert(!active_alleles.empty());
    auto interaction_counts = get_interaction_counts(active_alleles);
    std::deque<HoldoutSet> result {};
    std::deque<Allele> new_holdouts {};
    do {
        assert(!interaction_counts.empty());
        const auto& holdout_region = interaction_counts.back().first;
        const auto holdouts = get_holdout_range(active_alleles, holdout_region);
        assert(!holdouts.empty());
        result.emplace_back(std::cbegin(holdouts), std::cend(holdouts), holdout_region);
        remove_move(active_alleles, holdouts, new_holdouts);
        region = default_walker_.walk(head_region(region), reads_, active_alleles);
        interaction_counts.pop_back();
    } while (require_more_holdouts(active_alleles, region, policies_.haplotype_limits.holdout));
    return result;
}

bool HaplotypeGenerator::can_reintroduce_holdouts() const noexcept
{
    return !ends_before(active_region_, *holdout_region_)
           || !has_overlapped(alleles_, right_overhang_region(*holdout_region_, active_region_));
}

namespace debug {

template <typename S, typename Contianer>
void print_old_holdouts(S&& stream, const Contianer& alleles)
{
    stream << "Reintroducing " << alleles.size() << " holdout alleles:" << '\n';
    for (const auto& allele : alleles) {
        stream << allele << '\n';
    }
}

} // namespace debug

void HaplotypeGenerator::reintroduce_holdouts()
{
    assert(!active_holdouts_.empty());
    if (DEBUG_MODE) {
        logging::DebugLogger log {};
        debug::print_old_holdouts(stream(log), active_holdouts_.top().alleles);
    }
    splice(active_holdouts_.top().alleles, tree_);
    if (ends_before(*holdout_region_, active_region_)) {
        auto extended_region = right_overhang_region(active_region_, *holdout_region_);
        extend_tree(contained_range(alleles_, extended_region), tree_);
    }
    alleles_.insert(std::make_move_iterator(std::begin(active_holdouts_.top().alleles)),
                    std::make_move_iterator(std::end(active_holdouts_.top().alleles)));
    active_holdouts_.pop();
    if (active_holdouts_.empty()) {
        holdout_region_ = boost::none;
    }
}

void HaplotypeGenerator::clear_holdouts() noexcept
{
    active_holdouts_ = decltype(active_holdouts_) {};
    holdout_region_ = boost::none;
}

void HaplotypeGenerator::resolve_sandwich_insertion()
{
    const auto active_alleles = bases(contained_range(alleles_, active_region_));
    auto first_required = std::cend(active_alleles);
    const auto last_required = find_next_mutually_exclusive(first_required, std::cend(alleles_));
    first_required = extend_tree_until(first_required, last_required, tree_, policies_.haplotype_limits.overflow);
    if (first_required != last_required) {
        throw HaplotypeOverflow {active_region_, tree_.num_haplotypes()};
    }
    active_region_ = tree_.encompassing_region();
}

template <typename Range>
auto sum_indel_sizes(const Range& alleles)
{
    return std::accumulate(std::cbegin(alleles), std::cend(alleles), std::size_t {0},
                           [] (const auto curr, const Allele& allele) {
                               if (is_insertion(allele)) {
                                   return curr + sequence_size(allele);
                               } else if (is_deletion(allele)) {
                                   return curr + region_size(allele);
                               }
                               return curr;
                           });
}

GenomicRegion HaplotypeGenerator::calculate_haplotype_region() const
{
    const auto overlapped = overlap_range(alleles_, active_region_);
    // We want to keep haplotypes as small as possible, while allowing sufficient flanking
    // reference sequence for full read re-mapping and alignment (i.e. the read must be
    // contained by the haplotype). Note the sum of the indel sizes may not be sufficient
    // as the candidate generator may not propopse all variation in the original reads.
    const auto min_flank_padding = sum_indel_sizes(overlapped) + min_flank_pad_;
    if (has_overlapped(reads_.get(), active_region_)) {
        const auto& lhs_read = *leftmost_overlapped(reads_.get(), active_region_);
        const auto& rhs_read = *rightmost_overlapped(reads_.get(), active_region_);
        const auto read_region = closed_region(lhs_read, rhs_read);
        GenomicRegion::Size lhs_expansion {}, rhs_expansion {};
        
        if (begins_before(read_region, active_region_)) {
            lhs_expansion = begin_distance(read_region, active_region_) + min_flank_padding;
        } else {
            const auto diff = static_cast<GenomicRegion::Size>(begin_distance(active_region_, read_region));
            if (diff < min_flank_padding) {
                lhs_expansion = min_flank_padding - diff;
            }
        }
        if (ends_before(active_region_, read_region)) {
            rhs_expansion = end_distance(active_region_, read_region) + min_flank_padding;
        } else {
            const auto diff = static_cast<GenomicRegion::Size>(end_distance(read_region, active_region_));
            if (diff < min_flank_padding) {
                rhs_expansion = min_flank_padding - diff;
            }
        }
        if (active_region_.begin() < lhs_expansion) {
            rhs_expansion += lhs_expansion - active_region_.begin();
            lhs_expansion = active_region_.begin();
        }
        return expand(active_region_, lhs_expansion, rhs_expansion);
    }
    return active_region_;
}

// Builder

HaplotypeGenerator::Builder& HaplotypeGenerator::Builder::set_lagging_policy(const Policies::Lagging policy) noexcept
{
    policies_.lagging = policy;
    return *this;
}

HaplotypeGenerator::Builder& HaplotypeGenerator::Builder::set_extension_policy(Policies::Extension policy) noexcept
{
    policies_.extension = policy;
    return *this;
}

HaplotypeGenerator::Builder& HaplotypeGenerator::Builder::set_target_limit(const unsigned n) noexcept
{
    policies_.haplotype_limits.target = n;
    if (policies_.haplotype_limits.holdout >= n) {
        policies_.haplotype_limits.holdout = policies_.haplotype_limits.holdout + 1;
        policies_.haplotype_limits.overflow = policies_.haplotype_limits.holdout + 1;
    }
    return *this;
}

HaplotypeGenerator::Builder& HaplotypeGenerator::Builder::set_holdout_limit(const unsigned n) noexcept
{
    policies_.haplotype_limits.holdout = std::max(n, policies_.haplotype_limits.target + 1);
    return *this;
}

HaplotypeGenerator::Builder& HaplotypeGenerator::Builder::set_overflow_limit(const unsigned n) noexcept
{
    policies_.haplotype_limits.overflow = std::max(n, policies_.haplotype_limits.holdout);
    return *this;
}

HaplotypeGenerator::Builder& HaplotypeGenerator::Builder::set_max_holdout_depth(const unsigned n) noexcept
{
    policies_.max_holdout_depth = n;
    return *this;
}

HaplotypeGenerator::Builder& HaplotypeGenerator::Builder::set_min_flank_pad(const Haplotype::MappingDomain::Size n) noexcept
{
    min_flank_pad_ = n;
    return *this;
}

HaplotypeGenerator HaplotypeGenerator::Builder::build(const ReferenceGenome& reference,
                                                      const MappableFlatSet<Variant>& candidates,
                                                      const ReadMap& reads) const
{
    return HaplotypeGenerator {reference, candidates, reads, policies_, min_flank_pad_};
}

} // namespace coretools
} // namespace octopus<|MERGE_RESOLUTION|>--- conflicted
+++ resolved
@@ -184,32 +184,8 @@
 
 HaplotypeGenerator::HaplotypePacket HaplotypeGenerator::generate()
 {
-<<<<<<< HEAD
-    if (alleles_.empty()) {
-        return std::make_tuple(std::vector<Haplotype> {}, active_region_, boost::none);
-    }
-    if (in_holdout_mode() && can_reintroduce_holdouts()) {
-        reintroduce_holdouts();
-        if (tree_.num_haplotypes() > policies_.haplotype_limits.overflow) {
-            throw HaplotypeOverflow {active_region_, tree_.num_haplotypes()};
-        }
-        active_region_ = tree_.encompassing_region();
-        if (!in_holdout_mode() && has_rhs_sandwich_insertion(alleles_, active_region_)) {
-            resolve_sandwich_insertion();
-        }
-        reset_next_active_region();
-    } else {
-        update_next_active_region();
-        if (is_after(*next_active_region_, rightmost_allele_)) {
-            return std::make_tuple(std::vector<Haplotype> {}, *next_active_region_, boost::none);
-        }
-        progress(*next_active_region_);
-        populate_tree();
-    }
-=======
     if (alleles_.empty()) return std::make_tuple(std::vector<Haplotype> {}, active_region_, boost::none);
     populate_tree();
->>>>>>> 1096ce7f
     const auto haplotype_region = calculate_haplotype_region();
     assert(contains(haplotype_region, active_region_));
     auto haplotypes = tree_.extract_haplotypes(haplotype_region);
