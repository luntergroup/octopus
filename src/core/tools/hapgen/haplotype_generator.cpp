// Copyright (c) 2015-2019 Daniel Cooke
// Use of this source code is governed by the MIT license that can be found in the LICENSE file.

#include "haplotype_generator.hpp"

#include <algorithm>
#include <deque>
#include <iterator>
#include <numeric>
#include <cmath>
#include <cassert>

#include <boost/range/iterator_range.hpp>

#include "core/types/variant.hpp"
#include "core/types/haplotype.hpp"
#include "concepts/mappable.hpp"
#include "utils/mappable_algorithms.hpp"
#include "utils/append.hpp"

#include <iostream> // DEBUG
#include "timers.hpp"

#define _unused(x) ((void)(x))

namespace octopus { namespace coretools {

// HaplotypeOverflow

HaplotypeGenerator::HaplotypeOverflow::HaplotypeOverflow(GenomicRegion region, std::size_t size)
: runtime_error {"HaplotypeOverflowError"}
, region_ {std::move(region)}
, size_ {size}
, message_ {}
{}

const char* HaplotypeGenerator::HaplotypeOverflow::what() const noexcept
{
    return runtime_error::what();
}

const GenomicRegion& HaplotypeGenerator::HaplotypeOverflow::region() const noexcept
{
    return region_;
}

std::size_t HaplotypeGenerator::HaplotypeOverflow::size() const noexcept
{
    return size_;
}

// HaplotypeGenerator

namespace {

auto max_included(const unsigned max_haplotypes) noexcept
{
    return 2 * static_cast<unsigned>(std::max(1.0, std::log2(std::max(max_haplotypes, 1u)))) - 1;
}

auto get_walker_policy(const HaplotypeGenerator::Policies::Extension policy) noexcept
{
    using HGP = HaplotypeGenerator::Policies::Extension;
    using GWP = GenomeWalker::ExtensionPolicy;
    switch (policy) {
        case HGP::conservative: return GWP::includeIfWithinReadLengthOfFirstIncluded;
        case HGP::normal: return GWP::includeIfAllSamplesSharedWithFrontier;
        case HGP::optimistic: return GWP::includeIfAnySampleSharedWithFrontier;
        case HGP::aggressive: return GWP::noLimit;
        default: return GWP::includeIfAllSamplesSharedWithFrontier; // prevents compiler warning
    }
}

auto get_walker_policy(const HaplotypeGenerator::Policies::Lagging policy) noexcept
{
    using HGP = HaplotypeGenerator::Policies::Lagging;
    using GWP = GenomeWalker::IndicatorPolicy;
    switch (policy) {
        case HGP::none: return GWP::includeNone;
        case HGP::conservative:
        case HGP::moderate:
        case HGP::normal: return GWP::includeIfSharedWithNovelRegion;
        case HGP::aggressive: return GWP::includeIfLinkableToNovelRegion;
        default: return GWP::includeIfSharedWithNovelRegion; // prevents compiler warning
    }
}

auto get_contig(const MappableFlatSet<Variant>& candidates)
{
    if (!candidates.empty()) {
        return contig_name(candidates.front());
    } else {
        throw std::runtime_error {"HaplotypeGenerator: not supplied with any candidates"};
    }
}

auto decompose(const MappableFlatSet<Variant>& variants)
{
    std::vector<Allele> alleles {};
    alleles.reserve(2 * variants.size());
    for (const auto& variant : variants) {
        alleles.push_back(variant.ref_allele());
        alleles.push_back(variant.alt_allele());
    }
    return MappableFlatSet<Allele> {
        std::make_move_iterator(std::begin(alleles)),
        std::make_move_iterator(std::end(alleles))
    };
}

auto make_lagged_walker(const HaplotypeGenerator::Policies& policies)
{
    return GenomeWalker {
        max_included(policies.haplotype_limits.target),
        get_walker_policy(policies.lagging),
        get_walker_policy(policies.extension)
    };
}

bool all_empty(const ReadMap& reads) noexcept
{
    return std::all_of(std::cbegin(reads), std::cend(reads), [] (const auto& p) noexcept { return p.second.empty(); });
}

} // namespace

// public members

HaplotypeGenerator::HaplotypeGenerator(const ReferenceGenome& reference,
                                       const MappableFlatSet<Variant>& candidates,
                                       const ReadMap& reads,
                                       boost::optional<const ReadPipe::Report&> reads_report,
                                       Policies policies,
                                       DenseVariationDetector dense_variation_detector)
: policies_ {std::move(policies)}
, tree_ {get_contig(candidates), reference}
, default_walker_ {
    max_included(policies_.haplotype_limits.target),
    GenomeWalker::IndicatorPolicy::includeNone,
    get_walker_policy(policies.extension)
}
, holdout_walker_ {
    max_included(policies_.haplotype_limits.target),
    GenomeWalker::IndicatorPolicy::includeAll,
    get_walker_policy(policies.extension)
  }
, lagged_walker_ {}
, alleles_ {decompose(candidates)}
, reads_ {reads}
, next_active_region_ {}
, active_holdouts_ {}
, holdout_region_ {}
, previous_holdout_regions_ {}
, debug_log_ {logging::get_debug_log()}
, trace_log_ {logging::get_trace_log()}
{
    assert(!candidates.empty());
    assert(!alleles_.empty());
    if (policies.lagging != Policies::Lagging::none) {
        lagged_walker_ = make_lagged_walker(policies);
    }
    if (!all_empty(reads_)) {
        const auto dense_regions = dense_variation_detector.detect(candidates, reads, reads_report);
        for (const auto& dense : dense_regions) {
            if (dense.action == DenseVariationDetector::DenseRegion::RecommendedAction::skip) {
                if (debug_log_) {
                    stream(*debug_log_) << "Erasing " << count_contained(alleles_, dense.region)
                                        << " alleles in dense region " << dense.region;
                }
                alleles_.erase_contained(dense.region);
            } else if (is_lagging_enabled()) {
                lagging_exclusion_zones_.insert(dense.region);
            }
        }
        if (!lagging_exclusion_zones_.empty() && debug_log_) {
            auto log = stream(*debug_log_);
            log << "Found lagging exclusion zones: ";
            for (const auto& zone : lagging_exclusion_zones_) log << zone << " ";
        }
        if (alleles_.empty()) {
            alleles_.insert(candidates.back().ref_allele());
        }
    }
    rightmost_allele_ = alleles_.rightmost();
    active_region_ = head_region(alleles_.leftmost());
    if (active_region_.begin() != 0) {
        active_region_ = shift(active_region_, -1);
    }
}

auto make_haplotype_blocks(std::vector<Haplotype> haplotypes)
{
    auto blocks = segment_by_overlapped_move(haplotypes);
    std::deque<MappableBlock<Haplotype>> result {};
    for (auto& block : blocks) {
        const auto block_region = encompassing_region(block);
        for (Haplotype& haplotype : block) {
            if (!is_same_region(haplotype, block_region)) {
                haplotype = remap(haplotype, block_region);
            }
        }
        result.emplace_back(std::move(block));
    }
    return result;
}

namespace {

template <typename ForwardIt, typename MappableTp>
auto find_first_exact_overlap(ForwardIt first, ForwardIt last, const MappableTp& mappable)
{
    return std::find_if(first, last, [&] (const auto& m) { return is_same_region(m, mappable); });
}

template <typename Container, typename MappableTp>
auto find_first_exact_overlap(const Container& container, const MappableTp& mappable)
{
    return find_first_exact_overlap(std::cbegin(container), std::cend(container), mappable);
}

bool has_rhs_sandwich_insertion(const MappableFlatSet<Allele>& alleles, const GenomicRegion& active_region) {
    const auto insertion_region = tail_region(active_region);
    const auto active_tails = overlap_range(alleles, insertion_region);
    if (empty(active_tails)) return false;
    const auto insertion_itr = find_first_exact_overlap(active_tails, insertion_region);
    if (insertion_itr != std::cend(active_tails)) {
        return begins_before(active_tails.front(), insertion_region) && ends_before(insertion_region, active_tails.back());
    } else {
        return false;
    }
}

} // namespace

HaplotypeGenerator::HaplotypePacket HaplotypeGenerator::generate()
{
    if (alleles_.empty()) {
<<<<<<< HEAD
        return {{}, boost::none, boost::none};
=======
        return std::make_tuple(HaplotypeBlock {active_region_}, boost::none, boost::none);
>>>>>>> 2c03c6f6
    }
    populate_tree();
    const auto haplotype_region = calculate_haplotype_region();
    assert(contains(haplotype_region, active_region_));
    auto haplotypes = tree_.extract_haplotypes(haplotype_region);
    if (!(is_lagging_enabled() || in_holdout_mode())) tree_.clear();
    return {std::move(haplotypes), active_region_, holdout_region_};
}

boost::optional<GenomicRegion> HaplotypeGenerator::peek_next_active_region() const
{
    if (in_holdout_mode()) return boost::none;
    update_next_active_region();
    return *next_active_region_;
}

void HaplotypeGenerator::clear_progress() noexcept
{
    tree_.clear();
    reset_next_active_region();
    if (in_holdout_mode()) {
        clear_holdouts();
    }
    GenomicRegion passed_region {active_region_.contig_name(), 0, active_region_.begin()};
    alleles_.erase_contained(passed_region);
}

void HaplotypeGenerator::jump(GenomicRegion region)
{
    clear_progress();
    next_active_region_ = std::move(region);
    remove_passed_alleles();
}

bool HaplotypeGenerator::removal_has_impact() const
{
    if (in_holdout_mode()) return true;
    if (!is_lagging_enabled(active_region_) || contains(active_region_, rightmost_allele_)) return false;
    const auto max_lagged_region = lagged_walker_->walk(active_region_, reads_, alleles_);
    return overlaps(max_lagged_region, active_region_);
}

unsigned HaplotypeGenerator::max_removal_impact() const
{
    if (in_holdout_mode()) return tree_.num_haplotypes();
    if (!is_lagging_enabled(active_region_) || contains(active_region_, rightmost_allele_)) return 0;
    const auto max_lagged_region = lagged_walker_->walk(active_region_, reads_, alleles_);
    if (!overlaps(max_lagged_region, active_region_)) return 0;
    const auto novel_region = right_overhang_region(max_lagged_region, active_region_);
    const auto num_novel_alleles = count_overlapped(alleles_, novel_region);
    if (num_novel_alleles == 0) return 0;
    unsigned num_leftover_haplotypes {0};
    static auto max_exponent = static_cast<unsigned>(std::log2(std::numeric_limits<unsigned>::max()));
    if (num_novel_alleles / 2 < max_exponent) {
        const auto max_new_haplotypes = std::max(static_cast<unsigned>(std::exp2(num_novel_alleles / 2)), 1u);
        num_leftover_haplotypes = policies_.haplotype_limits.target / max_new_haplotypes;
    }
    const auto cur_num_haplotypes = tree_.num_haplotypes();
    if (cur_num_haplotypes > num_leftover_haplotypes) {
        return cur_num_haplotypes - num_leftover_haplotypes;
    }
    return cur_num_haplotypes;
}

// private methods

bool HaplotypeGenerator::is_lagging_enabled() const noexcept
{
    return lagged_walker_ != boost::none;
}

bool HaplotypeGenerator::is_lagging_enabled(const GenomicRegion& region) const
{
    return is_lagging_enabled() && !has_overlapped(lagging_exclusion_zones_, region);
}

bool HaplotypeGenerator::is_active_region_lagged() const
{
    if (in_holdout_mode()) return true;
    if (!is_lagging_enabled(active_region_)) return false;
    const auto next_lagged_region = lagged_walker_->walk(active_region_, reads_, alleles_);
    return overlaps(active_region_, next_lagged_region);
}

void HaplotypeGenerator::reset_next_active_region() const noexcept
{
    next_active_region_ = boost::none;
}

void HaplotypeGenerator::update_next_active_region() const
{
    if (!next_active_region_) {
        if (is_lagging_enabled(active_region_) || in_holdout_mode()) {
            // If we are in holdout mode then lagging is required
            update_lagged_next_active_region();
        } else {
            next_active_region_ = default_walker_.walk(active_region_, reads_, alleles_);
        }
    }
    assert(in_holdout_mode() || active_region_ <= *next_active_region_);
}

namespace {

template <typename Range>
bool can_remove_entire_passed_region(const GenomicRegion& current_active_region,
                                     const GenomicRegion& next_active_region,
                                     const Range& passed_alleles)
{
    return passed_alleles.empty() || !overlaps(rightmost_region(passed_alleles), next_active_region);
}

template <typename Range>
bool requires_staged_removal(const Range& passed_alleles)
{
    if (passed_alleles.empty() || !is_empty_region(passed_alleles.back())) {
        return false;
    }
    const auto last = crend(passed_alleles);
    const auto& last_passed_allele = passed_alleles.back();
    const auto it = std::find_if_not(std::next(crbegin(passed_alleles)), last,
                                     [&last_passed_allele] (const auto& allele) {
                                         return is_same_region(allele, last_passed_allele);
                                     });
    return it != last && is_position(*it);
}

template <typename T>
void pop_front(std::vector<T>& v) {
    assert(!v.empty());
    v.erase(std::cbegin(v));
}

} // namespace

GenomicRegion HaplotypeGenerator::find_max_lagged_region() const
{
    if (in_holdout_mode()) {
        return holdout_walker_.walk(active_region_, reads_, alleles_);
    } else {
        return lagged_walker_->walk(active_region_, reads_, alleles_);
    }
}

namespace {

bool try_extend_tree_without_removal(HaplotypeTree& tree, const GenomicRegion& active_region,
                                     const MappableFlatSet<Allele>& alleles,
                                     const GenomicRegion& max_lagged_region,
                                     const unsigned haplotype_limit)
{
    const auto novel_region = right_overhang_region(max_lagged_region, active_region);
    const auto novel_alleles = overlap_range(alleles, novel_region);
    const auto last_added = extend_tree_until(novel_alleles, tree, haplotype_limit);
    if (last_added == std::cend(novel_alleles)) {
        return true;
    } else {
        tree.clear(novel_region); // undo previous extension
        return false;
    }
}

void safe_clear_passed(HaplotypeTree& tree, const GenomicRegion& active_region,
                       const MappableFlatSet<Allele>& alleles, const GenomicRegion& max_lagged_region)
{
    const auto passed_region = left_overhang_region(active_region, max_lagged_region);
    const auto passed_alleles = overlap_range(alleles, passed_region);
    if (can_remove_entire_passed_region(active_region, max_lagged_region, passed_alleles)) {
        tree.clear(passed_region);
    } else if (requires_staged_removal(passed_alleles)) {
        const auto first_removal_region = expand_rhs(passed_region, -1);
        tree.clear(first_removal_region);
        tree.clear(tail_region(first_removal_region));
    } else {
        tree.clear(expand_rhs(passed_region, -1));
    }
}

bool has_duplicate_insertion(const std::vector<GenomicRegion>& indicator_blocks, const std::vector<GenomicRegion>& novel_blocks)
{
    return is_empty(novel_blocks.front()) && are_adjacent(indicator_blocks.back(), novel_blocks.front());
}

auto max_ref_distance(const GenomicRegion& region, const MappableFlatSet<Allele>& alleles)
{
    const auto contained = contained_range(alleles, region);
    auto itr = std::max_element(std::cbegin(contained), std::cend(contained),
                                [] (const auto& lhs, const auto& rhs) {
                                    return reference_distance(lhs) < reference_distance(rhs);
                                });
    return reference_distance(*itr);
}

auto max_ref_distance(const GenomicRegion& region, const HaplotypeTree& tree)
{
    HaplotypeTree::HaplotypeLength min_length, max_length;
    std::tie(min_length, max_length) = minmax_haplotype_lengths(tree, region);
    if (min_length == max_length) {
        return HaplotypeTree::HaplotypeLength {0};
    } else {
        if (min_length <= size(region) && size(region) <= max_length) {
            return std::max(max_length - size(region), size(region) - min_length);
        } else if (min_length <= size(region)) {
            return size(region) - min_length;
        } else if (size(region) <= max_length) {
            return max_length - size(region);
        } else {
            return HaplotypeTree::HaplotypeLength {0};
        }
    }
}

GenomicRegion::Size max_ref_distance(const GenomicRegion& region, const MappableFlatSet<Allele>& alleles, const HaplotypeTree& tree)
{
    if (max_ref_distance(region, alleles) > 0) {
        return max_ref_distance(region, tree);
    } else {
        return 0;
    }
}

std::vector<unsigned> get_max_ref_distances(const std::vector<GenomicRegion>& regions, const MappableFlatSet<Allele>& alleles,
                                            const HaplotypeTree& tree)
{
    std::vector<unsigned> result(regions.size());
    std::transform(std::cbegin(regions), std::cend(regions), std::begin(result),
                   [&] (const auto& region) { return max_ref_distance(region, alleles, tree); });
    return result;
}

std::vector<GenomicRegion> get_joined_blocks(const std::vector<GenomicRegion>& blocks,
                                             const MappableFlatSet<Allele>& alleles,
                                             const HaplotypeTree& tree)
{
    std::vector<GenomicRegion> expanded_blocks {};
    expanded_blocks.reserve(blocks.size());
    for (const auto& block : blocks) {
        auto ref_dist = max_ref_distance(block, alleles, tree);
        if (ref_dist > 0) expanded_blocks.push_back(expand(block, ref_dist));
    }
    if (expanded_blocks.empty()) return blocks;
    std::sort(std::begin(expanded_blocks), std::end(expanded_blocks));
    std::vector<GenomicRegion> interacting_expanded_blocks {};
    interacting_expanded_blocks.reserve(expanded_blocks.size());
    std::copy_if(std::begin(expanded_blocks), std::end(expanded_blocks), std::back_inserter(interacting_expanded_blocks),
                 [&] (const auto& block) { return count_overlapped(expanded_blocks, block) > 1; });
    if (interacting_expanded_blocks.empty()) return blocks;
    const auto join_regions = extract_covered_regions(interacting_expanded_blocks);
    std::vector<GenomicRegion> result {};
    result.reserve(blocks.size());
    auto last_block = std::cbegin(blocks);
    for (auto&& join_region : join_regions) {
        auto joined = bases(contained_range(last_block, std::cend(blocks), join_region));
        result.insert(std::cend(result), last_block, std::begin(joined));
        result.push_back(closed_region(joined.front(), joined.back()));
        last_block = std::end(joined);
    }
    result.insert(std::cend(result), last_block, std::cend(blocks));
    return result;
}

bool requires_exclusion_zone(const GenomicRegion& region, const MappableFlatSet<Allele>& alleles,
                             const HaplotypeTree& tree, const Haplotype::NucleotideSequence::size_type ref_distance_join_threshold)
{
    return max_ref_distance(region, alleles) > ref_distance_join_threshold
           && max_ref_distance(region, tree) > ref_distance_join_threshold;
}

boost::optional<GenomicRegion>
get_exclusion_zone(const GenomicRegion& region, const MappableFlatSet<Allele>& alleles,
                   const HaplotypeTree& tree, const Haplotype::NucleotideSequence::size_type ref_distance_join_threshold)
{
    if (requires_exclusion_zone(region, alleles, tree, ref_distance_join_threshold)) {
        return expand(region, 2 * ref_distance_join_threshold);
    } else {
        return boost::none;
    }
}

std::vector<GenomicRegion>
get_exclusion_zones(const std::vector<GenomicRegion>& regions, const MappableFlatSet<Allele>& alleles,
                    const HaplotypeTree& tree, const Haplotype::NucleotideSequence::size_type ref_distance_join_threshold)
{
    std::vector<GenomicRegion> result {};
    result.reserve(regions.size());
    for (const auto& region : regions) {
        auto exclusion_zone = get_exclusion_zone(region, alleles, tree, ref_distance_join_threshold);
        if (exclusion_zone) result.push_back(std::move(*exclusion_zone));
    }
    if (result.size() > 1) {
        result = extract_mutually_exclusive_regions(result);
    }
    return result;
}

auto merge(const std::vector<GenomicRegion>& indicator_blocks, const std::vector<GenomicRegion>& exclusion_zones)
{
    std::vector<GenomicRegion> result {};
    result.reserve(indicator_blocks.size());
    auto last_block = std::cbegin(indicator_blocks);
    for (auto&& exclusion_zone : exclusion_zones) {
        auto interacting = bases(overlap_range(last_block, std::cend(indicator_blocks), exclusion_zone, BidirectionallySortedTag {}));
        result.insert(std::cend(result), last_block, std::begin(interacting));
        if (empty(interacting)) {
            result.push_back(std::move(exclusion_zone));
        } else {
            auto indicator_block = closed_region(interacting.front(), interacting.back());
            result.push_back(encompassing_region(indicator_block, exclusion_zone));
        }
        last_block = std::end(interacting);
    }
    result.insert(std::cend(result), last_block, std::cend(indicator_blocks));
    return result;
}

auto extract_indicator_alleles(std::vector<GenomicRegion> indicator_blocks, const MappableFlatSet<Allele>& alleles,
                               const HaplotypeTree& tree,
                               const boost::optional<Haplotype::NucleotideSequence::size_type> max_indicator_join_distance)
{
    if (indicator_blocks.size() < 2) return indicator_blocks;
    indicator_blocks = get_joined_blocks(std::move(indicator_blocks), alleles, tree);
    if (!max_indicator_join_distance) return indicator_blocks;
    auto exclusion_zones = get_exclusion_zones(indicator_blocks, alleles, tree, *max_indicator_join_distance);
    if (exclusion_zones.empty()) {
        return indicator_blocks;
    } else {
        return merge(std::move(indicator_blocks), std::move(exclusion_zones));
    }
}

double get_required_novel_fraction(HaplotypeGenerator::Policies::Lagging policy) noexcept
{
    using HGP = HaplotypeGenerator::Policies::Lagging;
    switch (policy) {
        case HGP::none:
        case HGP::conservative:
            return 1.5;
        case HGP::moderate:
            return 2;
        case HGP::normal:
            return 4;
        case HGP::aggressive:
            return 6;
        default:
            return 1; // prevents compiler warning
    }
}

auto to_log2s(const std::vector<unsigned>& values)
{
    std::vector<double> result(values.size());
    std::transform(std::cbegin(values), std::cend(values), std::begin(result),
                   [] (auto value) { return std::log2(value); });
    return result;
}

auto extract_overlap_counts(const std::vector<GenomicRegion>& regions, const MappableFlatSet<Allele>& alleles)
{
    std::vector<unsigned> result(regions.size());
    std::transform(std::cbegin(regions), std::cend(regions), std::begin(result),
                   [&] (const auto& region) { return count_overlapped(alleles, region); });
    return result;
}

auto get_partial_overlap_factors(const std::vector<GenomicRegion>& regions, const MappableFlatSet<Allele>& alleles)
{
    auto factors = to_log2s(extract_overlap_counts(regions, alleles));
    std::partial_sum(std::cbegin(factors), std::cend(factors), std::begin(factors));
    std::vector<std::size_t> result(factors.size());
    std::transform(std::cbegin(factors), std::cend(factors), std::begin(result),
                   [] (auto f) { return static_cast<std::size_t>(std::round(f)); });
    return result;
}

unsigned lagging_level(const HaplotypeGenerator::Policies::Lagging& policy) noexcept
{
    using HGP = HaplotypeGenerator::Policies::Lagging;
    switch (policy) {
        case HGP::none: return 0;
        case HGP::conservative: return 1;
        case HGP::moderate: return 2;
        case HGP::normal: return 3;
        case HGP::aggressive: return 4;
        default:
            return 0; // prevents compiler warning
    }
}

std::size_t get_target_tree_size(const HaplotypeTree curr_tree,
                                 const std::vector<GenomicRegion>& indicator_blocks,
                                 const std::vector<GenomicRegion>& novel_blocks,
                                 const MappableFlatSet<Allele>& alleles,
                                 const HaplotypeGenerator::Policies policies)
{
    const auto curr_tree_size = curr_tree.num_haplotypes();
    if (curr_tree_size == 0) return 0;
    if (novel_blocks.empty() || indicator_blocks.empty()) return curr_tree_size;
    const auto novel_factors = get_partial_overlap_factors(novel_blocks, alleles);
    auto target_tree_size = policies.haplotype_limits.target;
    const auto effective_log_space = static_cast<std::size_t>(std::log2(std::max(target_tree_size / curr_tree_size, std::size_t {1})));
    if (effective_log_space >= novel_factors.back()) {
        return curr_tree_size;
    } else {
        const auto novel_fraction = get_required_novel_fraction(policies.lagging);
        const auto num_novels_required = static_cast<std::size_t>(novel_factors.size() / novel_fraction);
        auto required_novel_factor = novel_factors[num_novels_required > 0 ? num_novels_required - 1 : 0];
        if (novel_blocks.size() == 1 && lagging_level(policies.lagging) > 1) {
            target_tree_size = policies.haplotype_limits.holdout;
        }
        const auto tree_reduction_denom = static_cast<std::size_t>(std::pow(2, required_novel_factor));
        return std::min(target_tree_size / tree_reduction_denom, curr_tree_size);
    }
}

auto expand_rhs_by_max_ref_dist(const GenomicRegion& region, const MappableFlatSet<Allele>& alleles, const HaplotypeTree tree)
{
    return expand_rhs(region,  max_ref_distance(region, alleles, tree));
}

auto find_rightmost_expanded(const std::vector<GenomicRegion>& blocks, const MappableFlatSet<Allele>& alleles,
                             const HaplotypeTree tree)
{
    std::vector<GenomicRegion> expanded_blocks(blocks.size());
    std::transform(std::cbegin(blocks), std::cend(blocks), std::begin(expanded_blocks),
                   [&] (const auto& block) { return expand_rhs_by_max_ref_dist(block, alleles, tree); });
    const auto itr = rightmost_mappable(expanded_blocks);
    const auto offset =  std::distance(std::cbegin(expanded_blocks), itr);
    return std::make_pair(std::next(std::cbegin(blocks), offset), *itr);
}

auto expand_lhs_by_max_ref_dist(const GenomicRegion& region, const MappableFlatSet<Allele>& alleles, const HaplotypeTree tree)
{
    const auto max_ref_dist = max_ref_distance(region, alleles, tree);
    return expand_lhs(region, std::min(max_ref_dist, static_cast<std::remove_const_t<decltype(max_ref_dist)>>(region.begin())));
}

auto get_leftmost_expanded(const std::vector<GenomicRegion>& blocks, const MappableFlatSet<Allele>& alleles,
                           const HaplotypeTree tree)
{
    assert(!blocks.empty());
    auto result = expand_lhs_by_max_ref_dist(blocks.front(), alleles, tree);
    std::for_each(std::next(std::cbegin(blocks)), std::cend(blocks), [&] (const auto& block) {
        auto expanded_block = expand_lhs_by_max_ref_dist(block, alleles, tree);
        if (begins_before(expanded_block, result)) {
            result = std::move(expanded_block);
        }
    });
    return result;
}

std::vector<GenomicRegion>
remove_interacting_indicator_tail(std::vector<GenomicRegion>& indicator_blocks,
                               const std::vector<GenomicRegion>& novel_blocks,
                               const MappableFlatSet<Allele>& alleles, const HaplotypeTree tree)
{
    std::vector<GenomicRegion> result {};
    if (!indicator_blocks.empty()) {
        std::vector<GenomicRegion>::const_iterator rightmost_indicator_itr;
        GenomicRegion expanded_indicator_tail;
        std::tie(rightmost_indicator_itr, expanded_indicator_tail) = find_rightmost_expanded(indicator_blocks, alleles, tree);
        const auto leftmost_novel = get_leftmost_expanded(novel_blocks, alleles, tree);
        if (overlaps(expanded_indicator_tail, leftmost_novel)) {
            result.assign(rightmost_indicator_itr, std::cend(indicator_blocks));
            indicator_blocks.erase(rightmost_indicator_itr, std::cend(indicator_blocks));
        }
    }
    return result;
}

void prune_indicators(HaplotypeTree& tree, std::vector<GenomicRegion>& indicator_regions,
                      const std::size_t target_tree_size)
{
    auto itr = std::find_if(std::cbegin(indicator_regions), std::cend(indicator_regions),
                            [&tree, target_tree_size](const auto& region) {
                                if (tree.num_haplotypes() > target_tree_size) {
                                    tree.clear(region);
                                    return false;
                                } else {
                                    return true;
                                }
                            });
    indicator_regions.erase(std::cbegin(indicator_regions), itr);
}

void remove_blocks_after(std::vector<GenomicRegion>& blocks, const GenomicRegion& region)
{
    auto itr = std::find_if_not(std::crbegin(blocks), std::crend(blocks),
                                [&] (const auto& block) { return is_after(block, region); });
    blocks.erase(itr.base(), std::cend(blocks));
}

unsigned get_num_ideal_new_novel_blocks(const std::vector<GenomicRegion>& novel_blocks,
                                        const GenomicRegion& indicator_region,
                                        const MappableFlatSet<Allele>& alleles)
{
    const auto num_indicators = count_contained(alleles, indicator_region);
    if (num_indicators > 20) {
        if (novel_blocks.size() > 10) {
            return 4;
        } else if (novel_blocks.size() > 5) {
            return 3;
        } else if (novel_blocks.size() >= 3) {
            return 2;
        }
    }
    return 1;
}

template <typename Range>
unsigned extend_novel(HaplotypeTree& tree, const std::vector<GenomicRegion>& novel_blocks,
                      const Range& novel_alleles, const unsigned ideal_num_added_novel_blocks,
                      const HaplotypeGenerator::Policies::HaplotypeLimits& limits)
{
    unsigned num_novel_blocks_added {0};
    for (const auto& block : novel_blocks) {
        const auto interacting_alleles = contained_range(novel_alleles, block);
        const auto last_added = extend_tree_until(interacting_alleles, tree, limits.overflow);
        if (last_added != std::cend(interacting_alleles)) {
            if (num_novel_blocks_added > 0) {
                tree.clear(block);
            }
            break;
        }
        ++num_novel_blocks_added;
        if (num_novel_blocks_added >= ideal_num_added_novel_blocks || tree.num_haplotypes() >= limits.holdout) {
            if (tree.num_haplotypes() > limits.target) {
                if (num_novel_blocks_added > ideal_num_added_novel_blocks
                    && !(num_novel_blocks_added == novel_blocks.size() && tree.num_haplotypes() < limits.holdout)) {
                    tree.clear(block);
                    --num_novel_blocks_added;
                }
                break;
            } else if (tree.num_haplotypes() == limits.target) {
                break;
            }
        }
    }
    return num_novel_blocks_added;
}

} // namespace

void HaplotypeGenerator::update_lagged_next_active_region() const
{
    if (contains(active_region_, rightmost_allele_)) {
        next_active_region_ = shift(tail_region(rightmost_allele_), 2); // Nothing more to do
        return;
    }
    const auto max_lagged_region = find_max_lagged_region();
    if (!overlaps(active_region_, max_lagged_region)) {
        next_active_region_ = std::move(max_lagged_region);
    } else {
        HaplotypeTree test_tree {tree_}; // use a temporary tree to see how much we can lag
        if (begins_before(active_region_, max_lagged_region)) {
            if (try_extend_tree_without_removal(test_tree, active_region_, alleles_,  max_lagged_region,
                                                policies_.haplotype_limits.target)) {
                next_active_region_ = test_tree.encompassing_region();
                return;
            } else if (!in_holdout_mode()) {
                safe_clear_passed(test_tree, active_region_, alleles_,  max_lagged_region);
            }
        }
        // overlap_range is required for novel alleles as any holdout alleles
        // just reintroduced may overlap with the indicator and novel region.
        const auto novel_region  = right_overhang_region(max_lagged_region, active_region_);
        const auto novel_alleles = overlap_range(alleles_, novel_region);
        assert(!novel_alleles.empty());
        auto novel_blocks = extract_mutually_exclusive_regions(novel_alleles);
        // contained_range is required for indicators as previous active alleles must be contained
        // within the reported active region.
        const auto indicator_region = *overlapped_region(active_region_, max_lagged_region);
        std::vector<GenomicRegion> protected_indicator_blocks {};
        std::size_t target_tree_size {};
        if (has_contained(alleles_, indicator_region)) {
            const auto indicator_alleles = contained_range(alleles_, indicator_region);
            auto indicator_blocks = extract_mutually_exclusive_regions(indicator_alleles);
            // Although HaplotypeTree can handle duplicate extension, if the tree is not in a complete
            // state (i.e. it has been pruned) then adding duplicates will corrupt the tree.
            if (has_duplicate_insertion(indicator_blocks, novel_blocks)) {
                pop_front(novel_blocks);
            }
            if (!in_holdout_mode()) {
                const auto novel_overlap_region = encompassing_region(novel_alleles);
                while (!indicator_blocks.empty() && overlaps(indicator_blocks.back(), novel_overlap_region)) {
                    // This can only happen if holdouts have just been reintroduced, in which case we may need to
                    // 'rewind' some indicators
                    indicator_blocks.pop_back();
                }
                auto expanded_indicator_blocks = extract_indicator_alleles(indicator_blocks, alleles_, tree_,
                                                                           policies_.max_indicator_join_distance);
                target_tree_size = get_target_tree_size(test_tree, expanded_indicator_blocks, novel_blocks,
                                                        alleles_, policies_);
                protected_indicator_blocks = remove_interacting_indicator_tail(expanded_indicator_blocks, novel_blocks,
                                                                               alleles_, tree_);
                prune_indicators(test_tree, expanded_indicator_blocks, target_tree_size);
            }
        }
        if (in_holdout_mode() && ends_before(top_holdout_region(), novel_region)) {
            remove_blocks_after(novel_blocks, top_holdout_region());
        }
        const auto ideal_num_new_novel_blocks = get_num_ideal_new_novel_blocks(novel_blocks, indicator_region, alleles_);
        auto num_novel_blocks_added = extend_novel(test_tree, novel_blocks, novel_alleles, ideal_num_new_novel_blocks,
                                                   policies_.haplotype_limits);
        if (num_novel_blocks_added == 0 && protected_indicator_blocks.size() > 1) {
            auto last_block = protected_indicator_blocks.back();
            protected_indicator_blocks.pop_back();
            prune_indicators(test_tree, protected_indicator_blocks, target_tree_size);
            protected_indicator_blocks.assign({last_block});
            num_novel_blocks_added = extend_novel(test_tree, novel_blocks, novel_alleles, 1, policies_.haplotype_limits);
        }
        if (num_novel_blocks_added > 0) {
            next_active_region_ = test_tree.encompassing_region();
        } else {
            assert(!novel_blocks.empty());
            if (test_tree.is_empty()) {
                next_active_region_ = novel_blocks.front();
            } else {
                next_active_region_ = closed_region(test_tree.encompassing_region(), novel_blocks.front());
            }
        }
    }
}

void HaplotypeGenerator::remove_passed_alleles()
{
    if (begins_before(active_region_, *next_active_region_)) {
        auto passed_region = left_overhang_region(active_region_, *next_active_region_);
        const auto passed_alleles = overlap_range(alleles_, passed_region);
        if (passed_alleles.empty()) return;
        if (can_remove_entire_passed_region(active_region_, *next_active_region_, passed_alleles)) {
            alleles_.erase_overlapped(passed_region);
            tree_.clear(passed_region);
        } else if (requires_staged_removal(passed_alleles)) {
            // We need to be careful here as insertions adjacent to passed_region are
            // considered overlapped and would be wrongly erased if we erased the whole
            // region. But, we also want to clear all single base alleles left adjacent with
            // next_active_region_, as they have truly been passed.
            
            // This will erase everything to the left of the adjacent insertion, other than
            // the single base alleles adjacent with next_active_region_.
            const auto first_removal_region = expand_rhs(passed_region, -1);
            alleles_.erase_overlapped(first_removal_region);
            // This will erase the remaining single base alleles in passed_region, but not the
            // insertions in next_active_region_.
            const auto second_removal_region = tail_region(first_removal_region);
            alleles_.erase_overlapped(second_removal_region);
            
            if (is_after(*next_active_region_, active_region_)) {
                assert(tree_.is_empty() || contains(active_region_, tree_.encompassing_region()));
                tree_.clear();
            } else {
                tree_.clear(first_removal_region);
                tree_.clear(second_removal_region);
            }
        } else {
            const auto removal_region = expand_rhs(passed_region, -1);
            alleles_.erase_overlapped(removal_region);
            tree_.clear(removal_region);
        }
        if (overlaps(passed_region, rightmost_allele_) && !alleles_.empty()) {
            rightmost_allele_ = alleles_.rightmost();
        }
    }
}

void HaplotypeGenerator::populate_tree()
{
    if (in_holdout_mode() && can_reintroduce_holdouts()) {
        populate_tree_with_holdouts();
    } else {
        populate_tree_with_novel_alleles();
    }
}

void HaplotypeGenerator::populate_tree_with_novel_alleles()
{
    update_next_active_region();
    if (is_after(*next_active_region_, rightmost_allele_)) {
        // We are done
        tree_.clear();
        active_region_ = *next_active_region_;
        return;
    }
    if (!in_holdout_mode()) remove_passed_alleles();
    auto novel_active_region = *next_active_region_;
    if (!tree_.is_empty()) {
        novel_active_region = right_overhang_region(*next_active_region_, active_region_);
    }
    auto novel_active_alleles = overlap_range(alleles_, novel_active_region);
    assert(!empty(novel_active_alleles));
    if (overlaps(novel_active_alleles.front(), active_region_)) {
        // Then there are duplicate insertions at the front of the novel region that must be removed
        while (!empty(novel_active_alleles) && overlaps(novel_active_alleles.front(), active_region_)) {
            novel_active_alleles.advance_begin(1);
        }
        if (!empty(novel_active_alleles)) {
            novel_active_region = encompassing_region(novel_active_alleles);
        } else {
            novel_active_region = tail_region(*next_active_region_);
        }
    }
    auto last_added_novel_itr = extend_tree_until(novel_active_alleles, tree_, policies_.haplotype_limits.holdout);
    if (last_added_novel_itr != std::cend(novel_active_alleles)) {
        reset_next_active_region();
        const auto active_region_before_holdout = active_region_;
        const auto novel_region_before_holdout = novel_active_region;
        auto next_holdout_region = novel_active_region;
        while (last_added_novel_itr != std::cend(novel_active_alleles) && can_try_extracting_holdouts(next_holdout_region)) {
            if (!try_extract_holdouts(next_holdout_region)) {
                break;
            }
            tree_.clear(novel_active_region);
            active_region_ = active_region_before_holdout;
            update_next_active_region();
            active_region_ = *std::move(next_active_region_);
            reset_next_active_region();
            novel_active_region = right_overhang_region(active_region_, active_region_before_holdout);
            if (begins_before(novel_active_region, novel_region_before_holdout)) {
                if (!is_before(novel_active_region, novel_region_before_holdout)) {
                    novel_active_region = closed_region(novel_region_before_holdout, novel_active_region);
                }
            }
            novel_active_alleles = overlap_range(alleles_, novel_active_region);
            assert(!empty(novel_active_alleles));
            while (begins_before(novel_active_alleles.front(), active_region_before_holdout)
                   && ends_before(novel_active_alleles.front(), novel_active_region)) {
                novel_active_alleles.advance_begin(1);
                assert(!empty(novel_active_alleles));
            }
            last_added_novel_itr = extend_tree_until(novel_active_alleles, tree_, policies_.haplotype_limits.holdout);
            if (overlaps(active_region_, top_holdout_region())) {
                next_holdout_region = *overlapped_region(active_region_, top_holdout_region());
            } else {
                next_holdout_region = novel_active_region;
            }
        }
        if (last_added_novel_itr != std::cend(novel_active_alleles)) {
            last_added_novel_itr = extend_tree_until(last_added_novel_itr, std::cend(novel_active_alleles), tree_,
                                                     policies_.haplotype_limits.overflow);
            if (last_added_novel_itr != std::cend(novel_active_alleles)) {
                if (in_holdout_mode()) {
                    active_region_ = encompassing_region(active_region_, tree_.encompassing_region());
                    active_region_ = encompassing_region(active_region_, *holdout_region_);
                } else {
                    active_region_ = tree_.encompassing_region();
                }
                throw HaplotypeOverflow {active_region_, tree_.num_haplotypes()};
            } else {
                active_region_ = tree_.encompassing_region();
            }
        }
    } else {
        active_region_ = *std::move(next_active_region_);
        reset_next_active_region();
    }
}

void HaplotypeGenerator::populate_tree_with_holdouts()
{
    reintroduce_holdouts();
    if (tree_.num_haplotypes() > policies_.haplotype_limits.overflow) {
        throw HaplotypeOverflow {active_region_, tree_.num_haplotypes()};
    }
    active_region_ = tree_.encompassing_region();
    if (!in_holdout_mode() && has_rhs_sandwich_insertion(alleles_, active_region_)) {
        resolve_sandwich_insertion();
    }
    reset_next_active_region();
}

bool HaplotypeGenerator::in_holdout_mode() const noexcept
{
    assert((holdout_region_ && !active_holdouts_.empty()) || ((!holdout_region_ && active_holdouts_.empty())));
    return !active_holdouts_.empty();
}

const GenomicRegion& HaplotypeGenerator::top_holdout_region() const
{
    assert(in_holdout_mode());
    return active_holdouts_.top().region;
}

bool HaplotypeGenerator::can_try_extracting_holdouts(const GenomicRegion& region) const noexcept
{
    return active_holdouts_.size() < policies_.max_holdout_depth && has_overlapped(alleles_, region);
}

namespace debug {

template <typename S, typename Contianer>
void print_new_holdouts(S&& stream, const Contianer& alleles)
{
    stream << "Adding " << alleles.size() << " alleles to the holdout stack:" << '\n';
    for (const auto& allele : alleles) {
        stream << allele << '\n';
    }
}

} // namespace debug

template <typename Range>
unsigned estimate_num_haplotype(const Range& alleles, const GenomicRegion& next_active_region)
{
    return std::exp2(count_overlapped(alleles, next_active_region));
}

template <typename Range>
bool require_more_holdouts(const Range& alleles, const GenomicRegion& next_active_region,
                           const unsigned haplotype_limit)
{
    return !alleles.empty() && estimate_num_haplotype(alleles, next_active_region) > haplotype_limit;
}

namespace {

template <typename Container, typename Mappable>
auto count_fully_contained(const Container& mappables, const Mappable& mappable)
{
    auto contained = contained_range(mappables, mappable);
    while (!empty(contained) && mapped_end(contained.front()) == mapped_begin(mappable)) {
        contained.advance_begin(1);
    }
    while (!empty(contained) && mapped_begin(contained.back()) == mapped_end(mappable)) {
        contained.advance_end(-1);
    }
    return size(contained);
}

template <typename Container, typename Mappable>
bool has_fully_contained(const Container& mappables, const Mappable& mappable)
{
    return count_fully_contained(mappables, mappable) > 0;
}

auto extract_unique_regions(const MappableFlatSet<Allele>& alleles)
{
    auto result = extract_regions(alleles);
    result.erase(std::unique(std::begin(result), std::end(result)), std::end(result));
    return result;
}

struct ContainmentCount
{
    GenomicRegion region;
    std::size_t count;
};

auto get_containment_counts(const MappableFlatSet<Allele>& alleles)
{
    const auto allele_regions = extract_unique_regions(alleles);
    std::vector<ContainmentCount> result {};
    result.reserve(result.size());
    std::transform(std::cbegin(allele_regions), std::cend(allele_regions), std::back_inserter(result),
                   [&alleles] (const auto& region) -> ContainmentCount {
                       return {region, count_fully_contained(alleles, region)};
                   });
    std::sort(std::begin(result), std::end(result),
              [] (const auto& lhs, const auto& rhs) {
                  if (lhs.count == rhs.count) {
                      // Prefer holding out larger regions
                      return size(lhs.region) > size(rhs.region);
                  }
                  return lhs.count > rhs.count;
              });
    return result;
}

using HoldoutRange = boost::iterator_range<MappableFlatSet<Allele>::const_iterator>;

HoldoutRange get_holdout_range(const MappableFlatSet<Allele>& alleles, const GenomicRegion& holdout_region)
{
    // It is safe to take base iterators as alleles with the same region must be adjacent
    const auto contained = bases(contained_range(alleles, holdout_region));
    const auto is_holdout = [&holdout_region] (const auto& allele) {
        return is_same_region(allele, holdout_region);
    };
    const auto first_holdout = std::find_if(std::cbegin(contained), std::cend(contained), is_holdout);
    assert(first_holdout != std::cend(contained));
    const auto last_holdout = std::find_if_not(std::next(first_holdout), std::cend(contained), is_holdout);
    return boost::make_iterator_range(first_holdout, last_holdout);
}

void remove_move(MappableFlatSet<Allele>& src, const HoldoutRange& holdouts, std::deque<Allele>& dst)
{
    dst.insert(std::cend(dst), std::cbegin(holdouts), std::cend(holdouts));
    src.erase(std::cbegin(holdouts), std::cend(holdouts));
}

auto demote_all(const std::vector<GenomicRegion>& regions)
{
    std::vector<ContigRegion> result(regions.size());
    std::transform(std::cbegin(regions), std::cend(regions), std::begin(result),
                   [] (const auto& region) { return region.contig_region(); });
    return result;
}

} // namespace

namespace debug {

void log_new_holdouts(const std::deque<Allele>& holdouts, boost::optional<logging::DebugLogger>& log)
{
    if (log) {
        debug::print_new_holdouts(stream(*log), holdouts);
    }
}

} // namespace debug

bool HaplotypeGenerator::try_extract_holdouts(GenomicRegion region)
{
    auto new_holdout_set = propose_new_holdout_set(std::move(region));
    if (new_holdout_set) {
        std::deque<Allele> new_holdout_alleles {};
        auto new_holdout_regions = demote_all(extract_mutually_exclusive_regions(new_holdout_set->alleles));
        if (previous_holdout_regions_.count(new_holdout_regions) == 0) {
            utils::append(new_holdout_set->alleles, new_holdout_alleles);
            active_holdouts_.push(std::move(*new_holdout_set));
            previous_holdout_regions_.insert(std::move(new_holdout_regions));
        }
        if (!new_holdout_alleles.empty()) {
            std::sort(std::begin(new_holdout_alleles), std::end(new_holdout_alleles));
            debug::log_new_holdouts(new_holdout_alleles, debug_log_);
            auto new_holdout_region = encompassing_region(new_holdout_alleles);
            if (holdout_region_) {
                holdout_region_ = encompassing_region(*holdout_region_, new_holdout_region);
            } else {
                holdout_region_ = std::move(new_holdout_region);
            }
            alleles_.erase_all(std::cbegin(new_holdout_alleles), std::cend(new_holdout_alleles));
            return true;
        } else {
            return false;
        }
    } else {
        return false;
    }
}

boost::optional<HaplotypeGenerator::HoldoutSet> HaplotypeGenerator::propose_new_holdout_set(GenomicRegion region) const
{
    assert(can_try_extracting_holdouts(region));
    const auto active_alleles = copy_overlapped(alleles_, region);
    assert(!active_alleles.empty());
    auto containment_counts = get_containment_counts(active_alleles);
    auto last_viable_holdout = std::upper_bound(std::begin(containment_counts), std::end(containment_counts),
                                                3u, [] (auto lhs, const auto& rhs) { return lhs > rhs.count; });
    if (last_viable_holdout != std::end(containment_counts)) {
        last_viable_holdout = std::remove_if(std::begin(containment_counts), last_viable_holdout,
                                             [] (const auto& c) { return size(c.region) < 2; });
        const auto num_viable_holdouts = std::distance(std::begin(containment_counts), last_viable_holdout);
        if (num_viable_holdouts == 0) return boost::none;
        auto holdout_itr = std::begin(containment_counts);
        if (num_viable_holdouts > 1) {
            const auto good_count = std::log2(policies_.haplotype_limits.holdout);
            auto itr = std::find_if(std::next(holdout_itr), last_viable_holdout,
                                    [=] (const auto& c) {
                                        return c.count > good_count && is_before(c.region, holdout_itr->region);
                                    });
            if (itr != last_viable_holdout) holdout_itr = itr;
        }
        const auto holdouts = get_holdout_range(active_alleles, holdout_itr->region);
        assert(!holdouts.empty());
        return HoldoutSet {std::cbegin(holdouts), std::cend(holdouts), holdout_itr->region};
    } else {
        return boost::none;
    }
}

bool HaplotypeGenerator::can_reintroduce_holdouts() const noexcept
{
    assert(in_holdout_mode());
    if (!ends_before(active_region_, top_holdout_region())) {
        return true;
    } else {
        const auto remaining_holdout_region = right_overhang_region(top_holdout_region(), active_region_);
        return !has_fully_contained(alleles_, remaining_holdout_region);
    }
}

namespace debug {

template <typename S, typename Contianer>
void print_old_holdouts(S&& stream, const Contianer& alleles)
{
    stream << "Reintroducing " << alleles.size() << " holdout alleles:" << '\n';
    for (const auto& allele : alleles) {
        stream << allele << '\n';
    }
}

} // namespace debug

void HaplotypeGenerator::reintroduce_holdouts()
{
    assert(!active_holdouts_.empty());
    if (debug_log_) debug::print_old_holdouts(stream(*debug_log_), active_holdouts_.top().alleles);
    splice(active_holdouts_.top().alleles, tree_);
    if (ends_before(*holdout_region_, active_region_)) {
        auto extended_region = right_overhang_region(active_region_, *holdout_region_);
        extend_tree(contained_range(alleles_, extended_region), tree_);
    }
    alleles_.insert(std::make_move_iterator(std::begin(active_holdouts_.top().alleles)),
                    std::make_move_iterator(std::end(active_holdouts_.top().alleles)));
    active_holdouts_.pop();
    if (active_holdouts_.empty()) {
        holdout_region_ = boost::none;
    }
}

void HaplotypeGenerator::clear_holdouts() noexcept
{
    active_holdouts_ = decltype(active_holdouts_) {};
    holdout_region_ = boost::none;
}

void HaplotypeGenerator::resolve_sandwich_insertion()
{
    const auto active_alleles = bases(contained_range(alleles_, active_region_));
    auto first_required = std::cend(active_alleles);
    const auto last_required = find_next_mutually_exclusive(first_required, std::cend(alleles_));
    first_required = extend_tree_until(first_required, last_required, tree_, policies_.haplotype_limits.overflow);
    if (first_required != last_required) {
        throw HaplotypeOverflow {active_region_, tree_.num_haplotypes()};
    }
    active_region_ = tree_.encompassing_region();
}

template <typename Range>
auto calculate_haplotype_reference_distance_lower_bound(const Range& alleles)
{
    std::size_t result {0};
    for (auto itr = std::cbegin(alleles); itr != std::cend(alleles);) {
        auto next_itr = std::find_if(std::next(itr), std::cend(alleles), [=] (const auto& x) { return !is_same_region(x, *itr); });
        const static auto ref_distance_less = [] (const auto& lhs, const auto& rhs) { return reference_distance(lhs) < reference_distance(rhs); };
        result += reference_distance(*std::max_element(itr, next_itr, ref_distance_less));
        itr = next_itr;
    }
    return result;
}

GenomicRegion HaplotypeGenerator::calculate_haplotype_region() const
{
    const auto overlapped = overlap_range(alleles_, active_region_);
    // We want to keep haplotypes as small as possible, while allowing sufficient flanking
    // reference sequence for full read re-mapping and alignment (i.e. the read must be
    // contained by the haplotype). Note the sum of the indel sizes may not be sufficient
    // as the candidate generator may not propopse all variation in the original reads.
    const auto min_flank_padding = calculate_haplotype_reference_distance_lower_bound(overlapped) + policies_.min_flank_pad;
    if (has_overlapped(reads_.get(), active_region_)) {
        const auto& lhs_read = *leftmost_overlapped(reads_.get(), active_region_);
        const auto& rhs_read = *rightmost_overlapped(reads_.get(), active_region_);
        const auto read_region = closed_region(lhs_read, rhs_read);
        GenomicRegion::Size lhs_expansion {}, rhs_expansion {};
        if (begins_before(read_region, active_region_)) {
            lhs_expansion = begin_distance(read_region, active_region_) + min_flank_padding;
        } else {
            const auto diff = static_cast<GenomicRegion::Size>(begin_distance(active_region_, read_region));
            if (diff < min_flank_padding) {
                lhs_expansion = min_flank_padding - diff;
            }
        }
        if (ends_before(active_region_, read_region)) {
            rhs_expansion = end_distance(active_region_, read_region) + min_flank_padding;
        } else {
            const auto diff = static_cast<GenomicRegion::Size>(end_distance(read_region, active_region_));
            if (diff < min_flank_padding) {
                rhs_expansion = min_flank_padding - diff;
            }
        }
        if (active_region_.begin() < lhs_expansion) {
            rhs_expansion += lhs_expansion - active_region_.begin();
            lhs_expansion = active_region_.begin();
        }
        return expand(active_region_, lhs_expansion, rhs_expansion);
    }
    return expand(active_region_, 1);
}

// Builder

HaplotypeGenerator::Builder& HaplotypeGenerator::Builder::set_lagging_policy(const Policies::Lagging policy) noexcept
{
    policies_.lagging = policy;
    return *this;
}

HaplotypeGenerator::Builder& HaplotypeGenerator::Builder::set_extension_policy(Policies::Extension policy) noexcept
{
    policies_.extension = policy;
    return *this;
}

HaplotypeGenerator::Builder& HaplotypeGenerator::Builder::set_target_limit(const unsigned n) noexcept
{
    policies_.haplotype_limits.target = n;
    if (policies_.haplotype_limits.holdout >= n) {
        policies_.haplotype_limits.holdout = policies_.haplotype_limits.holdout + 1;
        policies_.haplotype_limits.overflow = policies_.haplotype_limits.holdout + 1;
    }
    return *this;
}

HaplotypeGenerator::Builder& HaplotypeGenerator::Builder::set_holdout_limit(const unsigned n) noexcept
{
    policies_.haplotype_limits.holdout = std::max(n, policies_.haplotype_limits.target + 1);
    return *this;
}

HaplotypeGenerator::Builder& HaplotypeGenerator::Builder::set_overflow_limit(const unsigned n) noexcept
{
    policies_.haplotype_limits.overflow = std::max(n, policies_.haplotype_limits.holdout);
    return *this;
}

HaplotypeGenerator::Builder& HaplotypeGenerator::Builder::set_max_holdout_depth(const unsigned n) noexcept
{
    policies_.max_holdout_depth = n;
    return *this;
}

HaplotypeGenerator::Builder& HaplotypeGenerator::Builder::set_min_flank_pad(const Haplotype::MappingDomain::Size n) noexcept
{
    policies_.min_flank_pad = n;
    return *this;
}

HaplotypeGenerator::Builder& HaplotypeGenerator::Builder::set_max_indicator_join_distance(Haplotype::NucleotideSequence::size_type n) noexcept
{
    policies_.max_indicator_join_distance = n;
    return *this;
}

HaplotypeGenerator::Builder& HaplotypeGenerator::Builder::set_max_expected_log_allele_count_per_base(double v) noexcept
{
    policies_.max_expected_log_allele_count_per_base = v;
    return *this;
}

HaplotypeGenerator::Builder& HaplotypeGenerator::Builder::set_dense_variation_detector(DenseVariationDetector detector) noexcept
{
    dense_variation_detector_ = std::move(detector);
    return *this;
}

HaplotypeGenerator HaplotypeGenerator::Builder::build(const ReferenceGenome& reference,
                                                      const MappableFlatSet<Variant>& candidates,
                                                      const ReadMap& reads,
                                                      boost::optional<const ReadPipe::Report&> reads_report) const
{
    return HaplotypeGenerator {reference, candidates, reads, std::move(reads_report), policies_, dense_variation_detector_};
}

} // namespace coretools
} // namespace octopus<|MERGE_RESOLUTION|>--- conflicted
+++ resolved
@@ -235,11 +235,7 @@
 HaplotypeGenerator::HaplotypePacket HaplotypeGenerator::generate()
 {
     if (alleles_.empty()) {
-<<<<<<< HEAD
-        return {{}, boost::none, boost::none};
-=======
-        return std::make_tuple(HaplotypeBlock {active_region_}, boost::none, boost::none);
->>>>>>> 2c03c6f6
+        return {{active_region_}, boost::none, boost::none};
     }
     populate_tree();
     const auto haplotype_region = calculate_haplotype_region();
