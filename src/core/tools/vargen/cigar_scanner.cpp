// Copyright (c) 2015-2021 Daniel Cooke
// Use of this source code is governed by the MIT license that can be found in the LICENSE file.

#include "cigar_scanner.hpp"

#include <iterator>
#include <algorithm>
#include <numeric>

#include <boost/iterator/zip_iterator.hpp>
#include <boost/tuple/tuple.hpp>

#include "config/common.hpp"
#include "basics/aligned_read.hpp"
#include "basics/cigar_string.hpp"
#include "io/reference/reference_genome.hpp"
#include "concepts/mappable_range.hpp"
#include "utils/mappable_algorithms.hpp"
#include "utils/append.hpp"
#include "utils/sequence_utils.hpp"
#include "utils/free_memory.hpp"
#include "logging/logging.hpp"

#include "utils/maths.hpp"

namespace octopus { namespace coretools {

std::unique_ptr<VariantGenerator> CigarScanner::do_clone() const
{
    return std::make_unique<CigarScanner>(*this);
}

CigarScanner::CigarScanner(const ReferenceGenome& reference, Options options)
: reference_ {reference}
, options_ {options}
, buffer_ {}
, candidates_ {}
, likely_misaligned_candidates_ {}
, max_seen_candidate_size_ {}
, combined_read_coverage_tracker_ {}
, misaligned_read_coverage_tracker_ {}
, sample_read_coverage_tracker_ {}
, sample_forward_strand_coverage_tracker_ {}
, artificial_read_buffer_ {}
{
    buffer_.reserve(100);
}

bool CigarScanner::do_requires_reads() const noexcept
{
    return true;
}

namespace {

template <typename Sequence, typename P, typename S>
Sequence copy(const Sequence& sequence, const P pos, const S size)
{
    const auto it = std::next(std::cbegin(sequence), pos);
    return Sequence {it, std::next(it, size)};
}

double ln_probability_read_correctly_aligned(const double misalign_penalty, const AlignedRead& read,
                                             const double max_expected_mutation_rate)
{
    const auto k = static_cast<unsigned>(std::floor(misalign_penalty));
    if (k == 0) {
        return 0;
    } else {
        const auto ln_prob_missmapped = -maths::constants::ln10Div10<> * read.mapping_quality();
        const auto ln_prob_mapped = std::log(1.0 - std::exp(ln_prob_missmapped));
        const auto mu = max_expected_mutation_rate * region_size(read);
        auto ln_prob_given_mapped = maths::log_poisson_sf(k, mu);
        return ln_prob_mapped + ln_prob_given_mapped;
    }
}

} // namespace

void CigarScanner::do_add_read(const SampleName& sample, const AlignedRead& read)
{
    add_read(sample, read, sample_read_coverage_tracker_[sample], sample_forward_strand_coverage_tracker_[sample]);
}
void CigarScanner::do_add_template(const SampleName& sample, const AlignedTemplate& reads)
{
    add_template(sample, reads, sample_read_coverage_tracker_[sample], sample_forward_strand_coverage_tracker_[sample]);
}

void CigarScanner::add_read(const SampleName& sample, const AlignedRead& read,
                            CoverageTracker<GenomicRegion>& coverage_tracker,
                            CoverageTracker<GenomicRegion>& forward_strand_coverage_tracker)
{
    using std::cbegin; using std::next; using std::move;
    using Flag = CigarOperation::Flag;
    const auto& read_contig   = contig_name(read);
    const auto& read_sequence = read.sequence();
    auto ref_index = mapped_begin(read);
    std::size_t read_index {0};
    GenomicRegion region;
    double misalignment_penalty {0};
    buffer_.clear();
    for (const auto& cigar_operation : read.cigar()) {
        const auto op_size = cigar_operation.size();
        switch (cigar_operation.flag()) {
            case Flag::alignmentMatch:
                misalignment_penalty += add_snvs_in_match_range(GenomicRegion {read_contig, ref_index, ref_index + op_size},
                                                                read, read_index, sample);
                read_index += op_size;
                ref_index  += op_size;
                break;
            case Flag::sequenceMatch:
                read_index += op_size;
                ref_index  += op_size;
                break;
            case Flag::substitution:
            {
                region = GenomicRegion {read_contig, ref_index, ref_index + op_size};
                auto ref_sequence = reference_.get().fetch_sequence(region);
                if (ref_sequence.size() > 1 && options_.split_mnvs) {
                    for (CigarOperation::Size snv_offset {0}; snv_offset < op_size; ++snv_offset) {
                        add_candidate(GenomicRegion {read_contig, ref_index + snv_offset, ref_index + snv_offset + 1},
                                      ref_sequence[snv_offset],
                                      copy(read_sequence, read_index + snv_offset, 1),
                                      read, read_index + snv_offset, sample);
                    }
                } else {
                    add_candidate(std::move(region),
                                  std::move(ref_sequence),
                                  copy(read_sequence, read_index, op_size),
                                  read, read_index, sample);
                }
                read_index += op_size;
                ref_index  += op_size;
                if (options_.misalignment_parameters) misalignment_penalty += op_size * options_.misalignment_parameters->snv_penalty;
                break;
            }
            case Flag::insertion:
            {
                add_candidate(GenomicRegion {read_contig, ref_index, ref_index},
                              "",
                              copy(read_sequence, read_index, op_size),
                              read, read_index, sample);
                read_index += op_size;
                if (options_.misalignment_parameters)  misalignment_penalty += options_.misalignment_parameters->indel_penalty;
                break;
            }
            case Flag::deletion:
            {
                region = GenomicRegion {read_contig, ref_index, ref_index + op_size};
                add_candidate(move(region),
                              reference_.get().fetch_sequence(region),
                              "",
                              read, read_index, sample);
                ref_index += op_size;
                if (options_.misalignment_parameters)  misalignment_penalty += options_.misalignment_parameters->indel_penalty;
                break;
            }
            case Flag::softClipped:
            {
                read_index += op_size;
                ref_index  += op_size;
                if (options_.misalignment_parameters && op_size > options_.misalignment_parameters->max_unpenalised_clip_size) {
                    misalignment_penalty += options_.misalignment_parameters->clip_penalty;
                }
                break;
            }
            case Flag::hardClipped:
            {
                if (options_.misalignment_parameters && op_size > options_.misalignment_parameters->max_unpenalised_clip_size) {
                    misalignment_penalty += options_.misalignment_parameters->clip_penalty;
                }
                break;
            }
            case Flag::padding:
                ref_index += op_size;
                break;
            case Flag::skipped:
                ref_index += op_size;
                break;
        }
    }
    if (options_.use_clipped_coverage_tracking) {
        const auto clipped_region = clipped_mapped_region(read);
        combined_read_coverage_tracker_.add(clipped_region);
        coverage_tracker.add(clipped_region);
        if (is_forward_strand(read)) forward_strand_coverage_tracker.add(clipped_region);
    } else {
        combined_read_coverage_tracker_.add(read);
        coverage_tracker.add(read);
        if (is_forward_strand(read)) forward_strand_coverage_tracker.add(read);
    }
    if (!is_likely_misaligned(read, misalignment_penalty)) {
        utils::append(std::move(buffer_), candidates_);
    } else {
        utils::append(std::move(buffer_), likely_misaligned_candidates_);
        misaligned_read_coverage_tracker_.add(clipped_mapped_region(read));
    }
}

bool have_split_insertion(const AlignedRead& lhs, const AlignedRead& rhs)
{
    return are_adjacent(lhs, rhs) && is_insertion(lhs.cigar().back()) && is_insertion(rhs.cigar().front()) && rhs.cigar().size() == 1;
}

void CigarScanner::add_template(const SampleName& sample, const AlignedTemplate& reads,
                                CoverageTracker<GenomicRegion>& coverage_tracker,
                                CoverageTracker<GenomicRegion>& forward_strand_coverage_tracker)
{
    for (auto read_itr = std::cbegin(reads); read_itr != std::cend(reads);) {
        const static auto has_tail_insertion = [] (const AlignedRead& read) { return is_insertion(read.cigar().back()); };
        const static auto is_all_insertion = [] (const AlignedRead& read) { return read.cigar().size() == 1 && is_insertion(read.cigar().front()); };
        const static auto has_head_insertion = [] (const AlignedRead& read) { return is_insertion(read.cigar().front()); };
        const auto split_insertion_begin_itr = std::find_if(read_itr, std::cend(reads), has_tail_insertion);
        std::for_each(read_itr, split_insertion_begin_itr, [&] (const auto& read) {
            add_read(sample, read, coverage_tracker, forward_strand_coverage_tracker);
        });
        if (split_insertion_begin_itr != std::cend(reads)) {
            auto split_insertion_end_itr = std::find_if_not(std::next(split_insertion_begin_itr), std::cend(reads), is_all_insertion);   
            AlignedRead extended_read {*split_insertion_begin_itr};
            std::for_each(std::next(split_insertion_begin_itr), split_insertion_end_itr, [&] (const auto& read) {
                assert(read.cigar().size() == 1);
                utils::append(read.sequence(), extended_read.sequence());
                utils::append(read.base_qualities(), extended_read.base_qualities());
                extended_read.cigar().back().set_size(extended_read.cigar().back().size() + read.cigar().front().size());
            });
            if (split_insertion_end_itr != std::cend(reads) && has_head_insertion(*split_insertion_end_itr)) {
                AlignedRead chopped_read {*split_insertion_end_itr};
                ++split_insertion_end_itr;
                const auto chop_length = chopped_read.cigar().front().size();
                extended_read.cigar().back().set_size(extended_read.cigar().back().size() + chop_length);
                chopped_read.cigar().erase(std::cbegin(chopped_read.cigar()));
                extended_read.sequence().insert(std::cend(extended_read.sequence()), std::cbegin(chopped_read.sequence()), std::next(std::cbegin(chopped_read.sequence()), chop_length));
                chopped_read.sequence().erase(std::cbegin(chopped_read.sequence()), std::next(std::cbegin(chopped_read.sequence()), chop_length));
                extended_read.base_qualities().insert(std::cend(extended_read.base_qualities()), std::cbegin(chopped_read.base_qualities()), std::next(std::cbegin(chopped_read.base_qualities()), chop_length));
                chopped_read.base_qualities().erase(std::cbegin(chopped_read.base_qualities()), std::next(std::cbegin(chopped_read.base_qualities()), chop_length));
                artificial_read_buffer_.push_back(std::move(extended_read));
                add_read(sample, artificial_read_buffer_.back(), coverage_tracker, forward_strand_coverage_tracker);
                artificial_read_buffer_.push_back(std::move(chopped_read));
                add_read(sample, artificial_read_buffer_.back(), coverage_tracker, forward_strand_coverage_tracker);
            } else {
                artificial_read_buffer_.push_back(std::move(extended_read));
                add_read(sample, artificial_read_buffer_.back(), coverage_tracker, forward_strand_coverage_tracker);
            }
            read_itr = split_insertion_end_itr;
        } else {
            break;
        }
    }
}

void CigarScanner::do_add_reads(const SampleName& sample, ReadVectorIterator first, ReadVectorIterator last)
{
    auto& coverage_tracker = sample_read_coverage_tracker_[sample];
    auto& forward_strand_coverage_tracker = sample_forward_strand_coverage_tracker_[sample];
    std::for_each(first, last, [&] (const auto& read) { add_read(sample, read, coverage_tracker, forward_strand_coverage_tracker); });
}
void CigarScanner::do_add_reads(const SampleName& sample, ReadFlatSetIterator first, ReadFlatSetIterator last)
{
    auto& coverage_tracker = sample_read_coverage_tracker_[sample];
    auto& forward_strand_coverage_tracker = sample_forward_strand_coverage_tracker_[sample];
    std::for_each(first, last, [&] (const auto& read) { add_read(sample, read, coverage_tracker, forward_strand_coverage_tracker); });
}
void CigarScanner::do_add_reads(const SampleName& sample, TemplateVectorIterator first, TemplateVectorIterator last)
{
    auto& coverage_tracker = sample_read_coverage_tracker_[sample];
    auto& forward_strand_coverage_tracker = sample_forward_strand_coverage_tracker_[sample];
    std::for_each(first, last, [&] (const auto& reads) { add_template(sample, reads, coverage_tracker, forward_strand_coverage_tracker); });
}
void CigarScanner::do_add_reads(const SampleName& sample, TemplateFlatSetIterator first, TemplateFlatSetIterator last)
{
    auto& coverage_tracker = sample_read_coverage_tracker_[sample];
    auto& forward_strand_coverage_tracker = sample_forward_strand_coverage_tracker_[sample];
    std::for_each(first, last, [&] (const auto& reads) { add_template(sample, reads, coverage_tracker, forward_strand_coverage_tracker); });
}

unsigned get_min_depth(const Variant& v, const CoverageTracker<GenomicRegion>& tracker)
{
    if (is_insertion(v)) {
        const auto& region = mapped_region(v);
        if (region.begin() > 0) {
            return tracker.min(expand(region, 1, 1));
        } else {
            return tracker.min(expand_rhs(region, 1));
        }
    } else {
        return tracker.min(mapped_region(v));
    }
}

struct VariantBucket : public Mappable<VariantBucket>
{
    VariantBucket(GenomicRegion region) : region {std::move(region)} {}
    GenomicRegion region;
    std::deque<Variant> variants;
    const GenomicRegion& mapped_region() const noexcept { return region; }
};

auto init_variant_buckets(const std::vector<GenomicRegion>& regions)
{
    std::vector<VariantBucket> result {};
    result.reserve(regions.size());
    std::transform(std::cbegin(regions), std::cend(regions), std::back_inserter(result),
                   [] (const auto& region) { return VariantBucket {region}; });
    return result;
}

boost::optional<VariantBucket&> find_contained(std::vector<VariantBucket>& buckets, const Variant& variant)
{
    if (buckets.empty()) return boost::none;
    const auto itr = std::find_if(std::begin(buckets), std::end(buckets),
                                  [&] (const auto& region) { return contains(region, variant); });
    if (itr != std::end(buckets)) {
        assert(contains(*itr, variant));
        return *itr;
    } else {
        return boost::none;
    }
}

void choose_push_back(Variant candidate, std::vector<Variant>& final_candidates,
                      std::vector<VariantBucket>& repeat_buckets)
{
    auto bucket = find_contained(repeat_buckets, candidate);
    if (bucket) {
        bucket->variants.push_back(std::move(candidate));
    } else {
        final_candidates.push_back(std::move(candidate));
    }
}

std::vector<Variant> CigarScanner::do_generate(const RegionSet& regions, OptionalThreadPool workers) const
{
    std::sort(std::begin(candidates_), std::end(candidates_));
    std::sort(std::begin(likely_misaligned_candidates_), std::end(likely_misaligned_candidates_));
    std::vector<Variant> result {};
    for (const auto& region : regions) {
        generate(region, result);
    }
    return result;
}

void CigarScanner::do_clear() noexcept
{
    free_memory(buffer_);
    free_memory(candidates_);
    free_memory(likely_misaligned_candidates_);
    free_memory(combined_read_coverage_tracker_);
    free_memory(misaligned_read_coverage_tracker_);
    free_memory(sample_read_coverage_tracker_);
    free_memory(sample_forward_strand_coverage_tracker_);
    free_memory(artificial_read_buffer_);
    max_seen_candidate_size_ = 0;
}

std::string CigarScanner::name() const
{
    return "CigarScanner";
}

// private methods

double CigarScanner::add_snvs_in_match_range(const GenomicRegion& region, const AlignedRead& read,
                                             std::size_t read_index, const SampleName& origin)
{
    const NucleotideSequence ref_segment {reference_.get().fetch_sequence(region)};
    double misalignment_penalty {0};
    for (std::size_t ref_index {0}; ref_index < ref_segment.size(); ++ref_index, ++read_index) {
        const char ref_base {ref_segment[ref_index]}, read_base {read.sequence()[read_index]};
        if (ref_base != read_base && ref_base != 'N' && read_base != 'N') {
            const auto begin_pos = region.begin() + static_cast<GenomicRegion::Position>(ref_index);
            add_candidate(GenomicRegion {region.contig_name(), begin_pos, begin_pos + 1},
                          ref_base, read_base, read, read_index, origin);
            if (options_.misalignment_parameters && read.base_qualities()[read_index] >= options_.misalignment_parameters->snv_threshold) {
                misalignment_penalty += options_.misalignment_parameters->snv_penalty;
            }
        }
    }
    return misalignment_penalty;
}

void CigarScanner::generate(const GenomicRegion& region, std::vector<Variant>& result) const
{
    using std::begin; using std::end; using std::cbegin; using std::cend; using std::next;
    assert(std::is_sorted(std::cbegin(candidates_), std::cend(candidates_)));
    auto viable_candidates = overlap_range(candidates_, region, max_seen_candidate_size_);
    if (empty(viable_candidates)) return;
    result.reserve(result.size() + size(viable_candidates, BidirectionallySortedTag {})); // maximum possible
    const auto last_viable_candidate_itr = cend(viable_candidates);
    while (!viable_candidates.empty()) {
        const Candidate& candidate {viable_candidates.front()};
        const auto next_candidate_itr = std::find_if_not(next(cbegin(viable_candidates)), last_viable_candidate_itr,
                                                         [this, &candidate] (const Candidate& c) {
                                                             return options_.match(c.variant, candidate.variant);
                                                         });
        const auto num_matches = std::distance(cbegin(viable_candidates), next_candidate_itr);
        const auto observation = make_observation(cbegin(viable_candidates), next_candidate_itr);
        if (options_.include(observation)) {
            if (num_matches > 1) {
                auto unique_itr = cbegin(viable_candidates);
                while (unique_itr != next_candidate_itr) {
                    result.push_back(unique_itr->variant);
                    unique_itr = std::find_if_not(next(unique_itr), next_candidate_itr,
                                                  [unique_itr] (const Candidate& c) {
                                                      return c.variant == unique_itr->variant;
                                                  });
                }
            } else {
                result.push_back(candidate.variant);
            }
        }
        viable_candidates.advance_begin(num_matches);
    }
    if (debug_log_ && !likely_misaligned_candidates_.empty()) {
        const auto novel_unique_misaligned_variants = get_novel_likely_misaligned_candidates(result);
        if (!novel_unique_misaligned_variants.empty()) {
            stream(*debug_log_) << "DynamicCigarScanner: ignoring "
                                << count_overlapped(novel_unique_misaligned_variants, region)
                                << " unique candidates in " << region;
        }
    }
}

unsigned CigarScanner::sum_base_qualities(const Candidate& candidate) const noexcept
{
    const auto first_base_qual_itr = std::next(std::cbegin(candidate.source.get().base_qualities()), candidate.offset);
    const auto last_base_qual_itr = std::next(first_base_qual_itr, alt_sequence_size(candidate.variant));
    return std::accumulate(first_base_qual_itr, last_base_qual_itr, 0u);
}

bool CigarScanner::is_likely_misaligned(const AlignedRead& read, const double penalty) const
{
    if (options_.misalignment_parameters) {
        auto mu = options_.misalignment_parameters->max_expected_mutation_rate;
        auto ln_prob_misaligned = ln_probability_read_correctly_aligned(penalty, read, mu);
        return ln_prob_misaligned < options_.misalignment_parameters->min_ln_prob_correctly_aligned;
    } else {
        return false;
    }
}

CigarScanner::VariantObservation
CigarScanner::make_observation(const CandidateIterator first_match, const CandidateIterator last_match) const
{
    assert(first_match != last_match);
    const Candidate& candidate {*first_match};
    VariantObservation result {};
    result.variant = candidate.variant;
    result.total_depth = get_min_depth(candidate.variant, combined_read_coverage_tracker_);
    std::vector<Candidate> observations {first_match, last_match};
    std::sort(begin(observations), end(observations),
              [] (const Candidate& lhs, const Candidate& rhs) { return lhs.origin.get() < rhs.origin.get(); });
    for (auto observation_itr = begin(observations); observation_itr != end(observations);) {
        const auto& origin = observation_itr->origin;
        auto next_itr = std::find_if_not(next(observation_itr), end(observations),
                                         [&] (const Candidate& c) { return c.origin.get() == origin.get(); });
        const auto num_observations = static_cast<unsigned>(std::distance(observation_itr, next_itr));
        std::vector<unsigned> observed_base_qualities(num_observations);
        std::transform(observation_itr, next_itr, begin(observed_base_qualities),
                       [this] (const Candidate& c) noexcept { return sum_base_qualities(c); });
        std::vector<AlignedRead::MappingQuality> observed_mapping_qualities(num_observations);
        std::transform(observation_itr, next_itr, begin(observed_mapping_qualities),
                       [] (const Candidate& c) noexcept { return c.source.get().mapping_quality(); });
        const auto forward_strand_support = std::accumulate(observation_itr, next_itr, 0u,
                                                     [] (unsigned curr, const Candidate& c) noexcept {
                                                         if (is_forward_strand(c.source.get())) {
                                                             ++curr;
                                                         }
                                                         return curr;
                                                     });
        const auto edge_support = std::accumulate(observation_itr, next_itr, 0u,
                                                      [] (unsigned curr, const Candidate& c) noexcept {
                                                          if (begins_equal(c, c.source.get()) || ends_equal(c, c.source.get())) {
                                                              ++curr;
                                                          }
                                                          return curr;
                                                      });
        const auto depth = std::max(get_min_depth(candidate.variant, sample_read_coverage_tracker_.at(origin)), num_observations);
        const auto forward_depth = get_min_depth(candidate.variant, sample_forward_strand_coverage_tracker_.at(origin));
        result.sample_observations.push_back({origin, depth, forward_depth,
                                              std::move(observed_base_qualities),
                                              std::move(observed_mapping_qualities),
                                              forward_strand_support, edge_support});
        observation_itr = next_itr;
    }
    return result;
}

std::vector<Variant>
CigarScanner::get_novel_likely_misaligned_candidates(const std::vector<Variant>& current_candidates) const
{
    std::is_sorted(std::cbegin(likely_misaligned_candidates_), std::cend(likely_misaligned_candidates_));
    std::vector<Candidate> unique_misaligned_candidates {};
    unique_misaligned_candidates.reserve(likely_misaligned_candidates_.size());
    std::unique_copy(std::cbegin(likely_misaligned_candidates_), std::cend(likely_misaligned_candidates_),
                     std::back_inserter(unique_misaligned_candidates));
    std::vector<Variant> unique_misaligned_variants {};
    unique_misaligned_variants.reserve(unique_misaligned_candidates.size());
    std::transform(std::cbegin(unique_misaligned_candidates), std::cend(unique_misaligned_candidates),
                   std::back_inserter(unique_misaligned_variants),
                   [] (const Candidate& candidate) { return candidate.variant; });
    std::vector<Variant> result {};
    result.reserve(unique_misaligned_variants.size());
    assert(std::is_sorted(std::cbegin(current_candidates), std::cend(current_candidates)));
    std::set_difference(std::cbegin(unique_misaligned_variants), std::cend(unique_misaligned_variants),
                        std::cbegin(current_candidates), std::cend(current_candidates),
                        std::back_inserter(result));
    return result;
}

// non-member methods

namespace {

struct StrandSupportStats
{
    unsigned forward_support, forward_depth, reverse_support, reverse_depth;
};

auto sum(const std::vector<unsigned>& observed_qualities) noexcept
{
    return std::accumulate(std::cbegin(observed_qualities), std::cend(observed_qualities), 0);
}

void erase_below(std::vector<unsigned>& observed_qualities, const unsigned min)
{
    observed_qualities.erase(std::remove_if(std::begin(observed_qualities), std::end(observed_qualities),
                                            [=] (const auto q) { return q < min; }),
                             std::end(observed_qualities));
}

void partial_sort(std::vector<unsigned>& observed_qualities, const unsigned n)
{
    std::partial_sort(std::begin(observed_qualities), std::next(std::begin(observed_qualities), n),
                      std::end(observed_qualities), std::greater<> {});
}

double compute_strand_bias(const StrandSupportStats& strand_depths)
{
    return 1 - maths::fisher_exact_test(strand_depths.forward_support, strand_depths.forward_depth - strand_depths.forward_support,
                                        strand_depths.reverse_support, strand_depths.reverse_depth - strand_depths.reverse_support);
}

bool only_observed_on_one_strand(const StrandSupportStats& strand_depths) noexcept
{
    const auto support = strand_depths.forward_support + strand_depths.reverse_support;
    return support > 0 && (strand_depths.forward_support == 0 || strand_depths.reverse_support == 0);
}

bool is_likely_runthrough_artifact(const StrandSupportStats& strand_depths, std::vector<unsigned>& observed_qualities)
{
    const auto num_observations = strand_depths.forward_support + strand_depths.reverse_support;
    if (num_observations < 10 || !only_observed_on_one_strand(strand_depths)) return false;
    assert(!observed_qualities.empty());
    const auto median_bq = maths::median(observed_qualities);
    return median_bq < 15;
}

bool is_tandem_repeat(const Allele& allele, const unsigned max_period = 4)
{
    for (unsigned period {0}; period <= max_period; ++period) {
        if (utils::is_tandem_repeat(allele.sequence(), period)) return true;
    }
    return false;
}

bool is_good_germline(const Variant& variant, const unsigned depth, const unsigned forward_strand_depth,
                      const unsigned forward_strand_support, std::vector<unsigned> observed_qualities,
                      const unsigned copy_number = 2)
{
    const auto support = observed_qualities.size();
    if (depth < 4) {
        return support > 1 || sum(observed_qualities) >= 30 || is_deletion(variant);
    }
    const StrandSupportStats strand_depths {forward_strand_support,
                                            forward_strand_depth,
                                            static_cast<unsigned>(support) - forward_strand_support,
                                            depth - forward_strand_depth};
    const auto strand_bias = compute_strand_bias(strand_depths);
    if (support > 20 && strand_bias > 0.99 && only_observed_on_one_strand(strand_depths)) return false;
    if (is_snv(variant)) {
        if (is_likely_runthrough_artifact(strand_depths, observed_qualities)) return false;
        erase_below(observed_qualities, 20);
        if (depth <= 10) return observed_qualities.size() > 1;
        return observed_qualities.size() > 2 && static_cast<double>(observed_qualities.size()) / depth > (1. / (5 * copy_number));
    } else if (is_insertion(variant)) {
        if (support == 1 && alt_sequence_size(variant) > 10) return false;
        if (depth < 10) {
            return support > 1 || (alt_sequence_size(variant) > 3 && is_tandem_repeat(variant.alt_allele()));
        } else if (depth <= 30) {
            return support > 1;
        } else if (depth <= 60) {
            if (support == 1) return false;
            if (static_cast<double>(support) / depth > 0.3) return true;
            erase_below(observed_qualities, 25);
            if (observed_qualities.size() <= 1) return false;
            if (observed_qualities.size() > 2) return true;
            partial_sort(observed_qualities, 2);
            return static_cast<double>(observed_qualities[0]) / alt_sequence_size(variant) > 20;
        } else {
            if (support == 1) return false;
            if (static_cast<double>(support) / depth > 0.35) return true;
            erase_below(observed_qualities, 20);
            if (observed_qualities.size() <= 1) return false;
            if (observed_qualities.size() > 3) return true;
            return static_cast<double>(observed_qualities[0]) / alt_sequence_size(variant) > 20;
        }
    } else {
        // deletion or mnv
        if (region_size(variant) < 10) {
            return support > 1 && static_cast<double>(support) / depth > (1. / (10 * copy_number));
        } else {
            return static_cast<double>(support) / (depth - std::sqrt(depth)) > (1. / (5 * copy_number));
        }
    }
}

struct UnknownExpectedVAFStats
{
    double min_vaf, min_probability;
    AlignedRead::BaseQuality min_bq = 15;
};

auto beta_sf(unsigned a, unsigned b, double x)
{
    // Haldane's prior but make sure is proper
    return maths::beta_sf(static_cast<double>(std::max(a, 1u)), static_cast<double>(std::max(b, 1u)), x);
}

bool is_good_somatic(const Variant& variant, const unsigned depth, const unsigned forward_strand_depth,
                     const unsigned forward_strand_support, const unsigned num_edge_observations,
                     std::vector<unsigned> observed_qualities, const UnknownExpectedVAFStats vaf_def)
{
    assert(depth > 0);
    const auto support = observed_qualities.size();
    const StrandSupportStats strand_depths {forward_strand_support,
                                            forward_strand_depth,
                                            static_cast<unsigned>(support) - forward_strand_support,
                                            depth - forward_strand_depth};
    const auto strand_bias = compute_strand_bias(strand_depths);
    const auto raw_vaf = static_cast<double>(support) / depth;
    if (support > 10 && strand_bias > 0.99) {
        if (only_observed_on_one_strand(strand_depths)) return false;
<<<<<<< HEAD
        if (strand_bias > 0.99999999 && raw_vaf < 0.9) return false;
=======
        if (strand_bias > 0.99999999 && raw_vaf < 0.5) return false;
>>>>>>> 34cb1b7c
    }
    if (is_snv(variant)) {
        if (is_likely_runthrough_artifact(strand_depths, observed_qualities)) return false;
        erase_below(observed_qualities, vaf_def.min_bq);
        if (observed_qualities.size() <= num_edge_observations) return false;
        const auto good_support = observed_qualities.size() - num_edge_observations;
        const auto probability_vaf_greater_than_min_vaf = beta_sf(good_support, depth - good_support, vaf_def.min_vaf);
        return good_support > 1
            && probability_vaf_greater_than_min_vaf >= vaf_def.min_probability
            && num_edge_observations < support;
    } else if (is_insertion(variant)) {
        if (support == 1 && alt_sequence_size(variant) > 8) return false;
        erase_below(observed_qualities, vaf_def.min_bq);
        const auto good_support = observed_qualities.size();
        if (good_support > 1 && alt_sequence_size(variant) > 10) return true;
        const auto probability_vaf_greater_than_min_vaf = beta_sf(good_support, depth - good_support, vaf_def.min_vaf);
        return good_support > 1 && probability_vaf_greater_than_min_vaf >= vaf_def.min_probability;
    } else {
        // deletion or mnv
        const auto probability_vaf_greater_than_min_vaf = beta_sf(support, depth - support, vaf_def.min_vaf);
        return support > 1 && probability_vaf_greater_than_min_vaf >= vaf_def.min_probability;
    }
}

bool is_good_germline(const Variant& v, const CigarScanner::VariantObservation::SampleObservationStats& observation,
                      unsigned ploidy = 2)
{
    return is_good_germline(v, observation.depth, observation.forward_strand_depth,
                            observation.forward_strand_support, observation.observed_base_qualities,
                            ploidy);
}

bool any_good_germline_samples(const CigarScanner::VariantObservation& candidate, unsigned ploidy = 2)
{
    return std::any_of(std::cbegin(candidate.sample_observations), std::cend(candidate.sample_observations),
                       [&] (const auto& observation) { return is_good_germline(candidate.variant, observation, ploidy); });
}

auto count_forward_strand_depth(const CigarScanner::VariantObservation& candidate)
{
    return std::accumulate(std::cbegin(candidate.sample_observations), std::cend(candidate.sample_observations), 0u,
                           [&] (auto curr, const auto& observation) { return curr + observation.forward_strand_depth; });
}

auto count_forward_strand_support(const CigarScanner::VariantObservation& candidate)
{
    return std::accumulate(std::cbegin(candidate.sample_observations), std::cend(candidate.sample_observations), 0u,
                           [&] (auto curr, const auto& observation) { return curr + observation.forward_strand_support; });
}

auto count_edge_support(const CigarScanner::VariantObservation& candidate)
{
    return std::accumulate(std::cbegin(candidate.sample_observations), std::cend(candidate.sample_observations), 0u,
                           [&] (auto curr, const auto& observation) { return curr + observation.edge_support; });
}

auto concat_observed_base_qualities(const CigarScanner::VariantObservation& candidate)
{
    std::size_t num_base_qualities {0};
    for (const auto& observation : candidate.sample_observations) {
        num_base_qualities += observation.observed_base_qualities.size();
    }
    std::vector<unsigned> result {};
    result.reserve(num_base_qualities);
    for (const auto& observation : candidate.sample_observations) {
        utils::append(observation.observed_base_qualities, result);
    }
    return result;
}

bool is_good_germline_pooled(const CigarScanner::VariantObservation& candidate)
{
    return is_good_germline(candidate.variant, candidate.total_depth, count_forward_strand_depth(candidate),
                            count_forward_strand_support(candidate), concat_observed_base_qualities(candidate));
}

bool is_good_somatic(const Variant& v, const CigarScanner::VariantObservation::SampleObservationStats& observation,
                     UnknownExpectedVAFStats vaf_def)
{
    return is_good_somatic(v, observation.depth, observation.forward_strand_depth, observation.forward_strand_support,
                           observation.edge_support, observation.observed_base_qualities, vaf_def);
}

bool is_good_somatic_pooled(const CigarScanner::VariantObservation& candidate, const UnknownExpectedVAFStats& vaf_def)
{
    return is_good_somatic(candidate.variant, candidate.total_depth, count_forward_strand_depth(candidate),
                           count_forward_strand_support(candidate), count_edge_support(candidate),
                           concat_observed_base_qualities(candidate), vaf_def);
}

bool is_good_pacbio(const Variant& variant, const unsigned depth, const unsigned forward_strand_depth,
                    const unsigned forward_strand_support, std::vector<unsigned> observed_qualities)
{
    const auto support = observed_qualities.size();
    const auto vaf = static_cast<double>(support) / depth;
    if (is_snv(variant)) {
        return support > 1 && vaf > 0.1;
    } else if (is_insertion(variant)) {
        if (alt_sequence_size(variant) > 500) {
            return true;
        } else if (alt_sequence_size(variant) > 200) {
            return vaf > 0.02;
        } else if (alt_sequence_size(variant) > 20) {
            return vaf > 0.05;
        }
        if (support < 2) return false;
        if (alt_sequence_size(variant) <= 2) {
            return vaf > 0.2;
        } else if (alt_sequence_size(variant) < 4) {
            return vaf > 0.1;
        } else {
            return vaf > 0.05;
        }
    } else { // deletion or mnv
        if (region_size(variant) > 50) {
            return vaf > 0.1;
        }
        if (support < 2) return false;
        if (region_size(variant) <= 2) {
            return vaf > 0.2;
        } else if (region_size(variant) < 4) {
            return vaf > 0.1;
        } else {
            return vaf > 0.05;
        }
    }
}

bool is_good_pacbio(const Variant& v, const CigarScanner::VariantObservation::SampleObservationStats& observation)
{
    return is_good_pacbio(v, observation.depth, observation.forward_strand_depth,
                          observation.forward_strand_support, observation.observed_base_qualities);
}

bool any_good_pacbio_samples(const CigarScanner::VariantObservation& candidate)
{
    return std::any_of(std::cbegin(candidate.sample_observations), std::cend(candidate.sample_observations),
                       [&] (const auto& observation) { return is_good_pacbio(candidate.variant, observation); });
}

bool is_good_pacbio_pooled(const CigarScanner::VariantObservation& candidate)
{
    return is_good_pacbio(candidate.variant, candidate.total_depth, count_forward_strand_depth(candidate),
                          count_forward_strand_support(candidate), concat_observed_base_qualities(candidate));
}

} // namespace

bool KnownCopyNumberInclusionPredicate::operator()(const CigarScanner::VariantObservation& candidate)
{
    return any_good_germline_samples(candidate, copy_number_) || (candidate.sample_observations.size() > 1 && is_good_germline_pooled(candidate));
}

bool PacBioInclusionPredicate::operator()(const CigarScanner::VariantObservation& candidate)
{
    return any_good_pacbio_samples(candidate) || (candidate.sample_observations.size() > 1 && is_good_pacbio_pooled(candidate));
}

UnknownCopyNumberInclusionPredicate::UnknownCopyNumberInclusionPredicate(double min_vaf, double min_probability)
: normal_ {}
, min_vaf_ {min_vaf}
, min_probability_ {min_probability}
{}

UnknownCopyNumberInclusionPredicate::UnknownCopyNumberInclusionPredicate(SampleName normal, double min_vaf, double min_probability)
: normal_ {std::move(normal)}
, min_vaf_ {min_vaf}
, min_probability_ {min_probability}
{}

bool UnknownCopyNumberInclusionPredicate::operator()(const CigarScanner::VariantObservation& candidate)
{
    const UnknownExpectedVAFStats vaf_def {min_vaf_, min_probability_};
    return std::any_of(std::cbegin(candidate.sample_observations), std::cend(candidate.sample_observations),
                       [&] (const auto& observation) {
                           if (normal_ && observation.sample.get() == *normal_) {
                               return is_good_germline(candidate.variant, observation);
                           } else {
                               return is_good_somatic(candidate.variant, observation, vaf_def);
                           }
                       });
}

bool is_good_cell(const Variant& v, const CigarScanner::VariantObservation::SampleObservationStats& observation)
{
    const UnknownExpectedVAFStats vaf_def {0.2, 0.5};
    return is_good_somatic(v, observation, vaf_def);
}

bool any_good_cell_samples(const CigarScanner::VariantObservation& candidate)
{
    return std::any_of(std::cbegin(candidate.sample_observations), std::cend(candidate.sample_observations),
                       [&] (const auto& observation) { return is_good_cell(candidate.variant, observation); });
}

bool is_good_cell_pooled(const CigarScanner::VariantObservation& candidate)
{
    const UnknownExpectedVAFStats vaf_def {0.2, 0.8};
    return is_good_somatic_pooled(candidate, vaf_def);
}

bool CellInclusionPredicate::operator()(const CigarScanner::VariantObservation& candidate)
{
    return any_good_cell_samples(candidate) || (candidate.sample_observations.size() > 1 && is_good_cell_pooled(candidate));
}

namespace {

auto count_observations(const CigarScanner::VariantObservation& candidate)
{
    return std::accumulate(std::cbegin(candidate.sample_observations), std::cend(candidate.sample_observations), std::size_t {0},
                           [] (auto curr, const auto& sample) { return curr + sample.observed_base_qualities.size(); });
}

} // namespace

bool SimpleThresholdInclusionPredicate::operator()(const CigarScanner::VariantObservation& candidate) noexcept
{
    return count_observations(candidate) >= min_observations_;
}

bool TolerantMatchPredicate::operator()(const Variant& lhs, const Variant& rhs) noexcept
{
    if (!are_same_type(lhs, rhs) || is_snv(lhs) || is_mnv(lhs)) {
        return lhs == rhs;
    }
    if (is_insertion(lhs)) {
        if (!is_same_region(lhs, rhs)) return false;
        if (alt_sequence_size(lhs) == alt_sequence_size(rhs)) {
            const auto& lhs_alt = alt_sequence(lhs);
            const auto& rhs_alt = alt_sequence(rhs);
            return std::count(std::cbegin(lhs_alt), std::cend(lhs_alt), 'N')
                   == std::count(std::cbegin(rhs_alt), std::cend(rhs_alt), 'N');
        } else {
            if (utils::is_homopolymer(alt_sequence(lhs)) && utils::is_homopolymer(alt_sequence(rhs))) {
                return alt_sequence(lhs).front() == alt_sequence(rhs).front();
            } else {
                return false;
            }
        }
    }
    return overlaps(lhs, rhs);
}

} // coretools
} // namespace octopus<|MERGE_RESOLUTION|>--- conflicted
+++ resolved
@@ -640,11 +640,7 @@
     const auto raw_vaf = static_cast<double>(support) / depth;
     if (support > 10 && strand_bias > 0.99) {
         if (only_observed_on_one_strand(strand_depths)) return false;
-<<<<<<< HEAD
-        if (strand_bias > 0.99999999 && raw_vaf < 0.9) return false;
-=======
         if (strand_bias > 0.99999999 && raw_vaf < 0.5) return false;
->>>>>>> 34cb1b7c
     }
     if (is_snv(variant)) {
         if (is_likely_runthrough_artifact(strand_depths, observed_qualities)) return false;
