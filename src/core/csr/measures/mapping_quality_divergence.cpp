// Copyright (c) 2015-2020 Daniel Cooke
// Use of this source code is governed by the MIT license that can be found in the LICENSE file.

#include "mapping_quality_divergence.hpp"

#include <algorithm>
#include <iterator>
#include <cmath>
#include <limits>
#include <numeric>

#include <boost/optional.hpp>
#include <boost/variant.hpp>

#include "basics/aligned_read.hpp"
#include "core/types/allele.hpp"
#include "io/variant/vcf_record.hpp"
#include "utils/maths.hpp"
#include "../facets/samples.hpp"
#include "../facets/alleles.hpp"
#include "../facets/read_assignments.hpp"

namespace octopus { namespace csr {

const std::string MappingQualityDivergence::name_ = "MQD";

std::unique_ptr<Measure> MappingQualityDivergence::do_clone() const
{
    return std::make_unique<MappingQualityDivergence>(*this);
}

Measure::ValueType MappingQualityDivergence::get_value_type() const
{
    return int {};
}

namespace {

using MappingQualityVector = std::vector<AlignedRead::MappingQuality>;

auto extract_mapping_qualities(const ReadRefSupportSet& reads)
{
    MappingQualityVector result(reads.size());
    std::transform(std::cbegin(reads), std::cend(reads), std::begin(result),
                   [](const AlignedRead& read) { return read.mapping_quality(); });
    return result;
}

auto extract_mapping_qualities(const std::vector<Allele>& alleles, const AlleleSupportMap& support, const bool drop_empty = true)
{
    std::vector<MappingQualityVector> result {};
    result.reserve(alleles.size());
    for (const auto& allele : alleles) {
        const auto& allele_support = support.at(allele);
        if (!allele_support.empty() || !drop_empty) {
            result.push_back(extract_mapping_qualities(allele_support));
        }
    }
    return result;
}

using MappingQualityHistogram = std::vector<unsigned>;

auto make_histogram(const MappingQualityVector& mapping_qualities, const unsigned prior = 1)
{
    using Q = AlignedRead::MappingQuality;
    static constexpr unsigned max_qualities {std::numeric_limits<Q>::max() - std::numeric_limits<Q>::min()};
    MappingQualityHistogram result(max_qualities, prior);
    for (auto quality : mapping_qualities) {
        ++result[quality];
    }
    return result;
}

auto convert_to_probabilities(const MappingQualityHistogram& counts)
{
    const auto norm = std::accumulate(std::cbegin(counts), std::cend(counts), 0.0);
    std::vector<double> result(counts.size());
    std::transform(std::cbegin(counts), std::cend(counts), std::begin(result),
                   [norm] (const auto c) { return static_cast<double>(c) / norm; });
    return result;
}

auto kl_divergence(const std::vector<double>& p, const std::vector<double>& q) noexcept
{
    return std::inner_product(std::cbegin(p), std::cend(p), std::cbegin(q), 0.0,
                              std::plus<> {}, [] (const auto a, const auto b) {
        return a * std::log(a / b);
    });
}

auto symmetric_kl_divergence(const std::vector<double>& p, const std::vector<double>& q) noexcept
{
    return kl_divergence(p, q) + kl_divergence(q, p);
}

double calculate_max_pairwise_kl_divergence(const std::vector<std::vector<double>>& mq_distributions)
{
    double result {0};
    const auto num_distributions = mq_distributions.size();
    if (num_distributions < 2) return result;
    for (std::size_t i {0}; i < num_distributions - 1; ++i) {
        for (auto j = i + 1; j < num_distributions; ++j) {
            result = std::max(result, symmetric_kl_divergence(mq_distributions[i], mq_distributions[j]));
        }
    }
    return result;
}

double calculate_max_pairwise_kl_divergence(const std::vector<MappingQualityVector>& mapping_qualities)
{
    std::vector<std::vector<double>> mq_distributions {};
    mq_distributions.reserve(mapping_qualities.size());
    for (const auto& mqs : mapping_qualities) {
        mq_distributions.push_back(convert_to_probabilities(make_histogram(mqs)));
    }
    return calculate_max_pairwise_kl_divergence(mq_distributions);
}

auto calculate_median_mapping_qualities(const std::vector<MappingQualityVector>& mapping_qualities)
{
    std::vector<AlignedRead::MappingQuality> result(mapping_qualities.size());
    std::transform(std::cbegin(mapping_qualities), std::cend(mapping_qualities), std::begin(result),
                   [] (const auto& mqs) { return maths::median(mqs); });
    return result;
}

auto calculate_max_pairwise_difference(const std::vector<AlignedRead::MappingQuality>& mapping_qualities)
{
    assert(!mapping_qualities.empty());
    const auto p = std::minmax_element(std::cbegin(mapping_qualities), std::cend(mapping_qualities));
    return *p.second - *p.first;
}

auto max_pairwise_median_mapping_quality_difference(const std::vector<MappingQualityVector>& mapping_qualities)
{
    const auto median_mapping_qualities = calculate_median_mapping_qualities(mapping_qualities);
    return calculate_max_pairwise_difference(median_mapping_qualities);
}

} // namespace

Measure::ResultType MappingQualityDivergence::do_evaluate(const VcfRecord& call, const FacetMap& facets) const
{
    const auto& samples = get_value<Samples>(facets.at("Samples"));
<<<<<<< HEAD
    const auto& alleles = get_value<Alleles>(facets.at("Alleles"));
    const auto& assignments = get_value<ReadAssignments>(facets.at("ReadAssignments")).alleles;
    std::vector<boost::optional<int>> result {};
    result.reserve(samples.size());
    for (const auto& sample : samples) {
        boost::optional<int> sample_result {};
        if (call.is_heterozygous(sample)) {
            const auto mapping_qualities = extract_mapping_qualities(get_all(alleles, call, sample), assignments.at(sample));
            if (!mapping_qualities.empty()) {
                sample_result = max_pairwise_median_mapping_quality_difference(mapping_qualities);
=======
    const auto& assignments = get_value<ReadAssignments>(facets.at("ReadAssignments"));
    Array<Optional<ValueType>> result(samples.size());
    for (std::size_t s {0}; s < samples.size(); ++s) {
        const auto& sample = samples[s];
        if (call.is_heterozygous(sample)) {
            const auto alleles = get_called_alleles(call, sample).first;
            if (!alleles.empty()) {
                const auto sample_allele_support = compute_allele_support(alleles, assignments, sample);
                const auto mapping_qualities = extract_mapping_qualities(sample_allele_support);
                if (!mapping_qualities.empty()) {
                    result[s] = max_pairwise_median_mapping_quality_difference(mapping_qualities);
                }
>>>>>>> 7f1abb4a
            }
        }
    }
    return result;
}

Measure::ResultCardinality MappingQualityDivergence::do_cardinality() const noexcept
{
    return ResultCardinality::samples;
}

const std::string& MappingQualityDivergence::do_name() const
{
    return name_;
}

std::string MappingQualityDivergence::do_describe() const
{
    return "Maximum pairwise difference in median mapping qualities of reads supporting each haplotype";
}

std::vector<std::string> MappingQualityDivergence::do_requirements() const
{
    return {"Samples", "Alleles", "ReadAssignments"};
}

} // namespace csr
} // namespace octopus<|MERGE_RESOLUTION|>--- conflicted
+++ resolved
@@ -143,31 +143,15 @@
 Measure::ResultType MappingQualityDivergence::do_evaluate(const VcfRecord& call, const FacetMap& facets) const
 {
     const auto& samples = get_value<Samples>(facets.at("Samples"));
-<<<<<<< HEAD
     const auto& alleles = get_value<Alleles>(facets.at("Alleles"));
     const auto& assignments = get_value<ReadAssignments>(facets.at("ReadAssignments")).alleles;
-    std::vector<boost::optional<int>> result {};
-    result.reserve(samples.size());
-    for (const auto& sample : samples) {
-        boost::optional<int> sample_result {};
-        if (call.is_heterozygous(sample)) {
-            const auto mapping_qualities = extract_mapping_qualities(get_all(alleles, call, sample), assignments.at(sample));
-            if (!mapping_qualities.empty()) {
-                sample_result = max_pairwise_median_mapping_quality_difference(mapping_qualities);
-=======
-    const auto& assignments = get_value<ReadAssignments>(facets.at("ReadAssignments"));
     Array<Optional<ValueType>> result(samples.size());
     for (std::size_t s {0}; s < samples.size(); ++s) {
         const auto& sample = samples[s];
         if (call.is_heterozygous(sample)) {
-            const auto alleles = get_called_alleles(call, sample).first;
-            if (!alleles.empty()) {
-                const auto sample_allele_support = compute_allele_support(alleles, assignments, sample);
-                const auto mapping_qualities = extract_mapping_qualities(sample_allele_support);
-                if (!mapping_qualities.empty()) {
+            const auto mapping_qualities = extract_mapping_qualities(get_all(alleles, call, sample), assignments.at(sample));
+            if (!mapping_qualities.empty()) {
                     result[s] = max_pairwise_median_mapping_quality_difference(mapping_qualities);
-                }
->>>>>>> 7f1abb4a
             }
         }
     }
