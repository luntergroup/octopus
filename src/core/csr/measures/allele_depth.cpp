// Copyright (c) 2015-2020 Daniel Cooke
// Use of this source code is governed by the MIT license that can be found in the LICENSE file.

#include "allele_depth.hpp"

#include <algorithm>
#include <iterator>

#include <boost/variant.hpp>

#include "core/types/allele.hpp"
#include "io/variant/vcf_record.hpp"
#include "io/variant/vcf_spec.hpp"
#include "../facets/samples.hpp"
#include "../facets/alleles.hpp"
#include "../facets/read_assignments.hpp"

namespace octopus { namespace csr {

const std::string AlleleDepth::name_ = "AD";

std::unique_ptr<Measure> AlleleDepth::do_clone() const
{
    return std::make_unique<AlleleDepth>(*this);
}

Measure::ValueType AlleleDepth::get_value_type() const
{
    return std::size_t {};
}

namespace {

bool is_canonical(const VcfRecord::NucleotideSequence& allele) noexcept
{
    const static VcfRecord::NucleotideSequence deleted_allele {vcfspec::deletedBase};
    return !(allele == vcfspec::missingValue || allele == deleted_allele);
}

bool has_called_alt_allele(const VcfRecord& call, const VcfRecord::SampleName& sample)
{
    if (!call.has_genotypes()) return true;
    const auto& genotype = get_genotype(call, sample);
    return std::any_of(std::cbegin(genotype), std::cend(genotype),
                       [&] (const auto& allele) { return allele != call.ref() && is_canonical(allele); });
}

bool is_evaluable(const VcfRecord& call, const VcfRecord::SampleName& sample)
{
    return has_called_alt_allele(call, sample);
}

<<<<<<< HEAD
template <typename T>
void pop_front(std::vector<T>& v)
{
    v.erase(std::cbegin(v));
}

auto get_support_counts(const std::vector<Allele>& alleles, const AlleleSupportMap& support)
{
    std::vector<int> result(alleles.size());
    std::transform(std::cbegin(alleles), std::cend(alleles), std::begin(result),
                   [&] (const auto& allele) { return support.at(allele).size(); });
    return result;
}

auto min_support_count(const std::vector<Allele>& alleles, const AlleleSupportMap& support)
{
    const auto counts = get_support_counts(alleles, support);
    return *std::min_element(std::cbegin(counts), std::cend(counts));
}

=======
>>>>>>> 7f1abb4a
} // namespace

Measure::ResultType AlleleDepth::do_evaluate(const VcfRecord& call, const FacetMap& facets) const
{
    const auto& samples = get_value<Samples>(facets.at("Samples"));
<<<<<<< HEAD
    const auto& alleles = get_value<Alleles>(facets.at("Alleles"));
    const auto& assignments = get_value<ReadAssignments>(facets.at("ReadAssignments")).alleles;
    std::vector<boost::optional<int>> result {};
    result.reserve(samples.size());
    for (const auto& sample : samples) {
        boost::optional<int> sample_result {};
        if (is_evaluable(call, sample)) {
            sample_result = min_support_count(get_alt(alleles, call, sample), assignments.at(sample));
=======
    const auto& assignments = get_value<ReadAssignments>(facets.at("ReadAssignments"));
    Array<Optional<Array<ValueType>>> result(samples.size());
    for (std::size_t s {0}; s < samples.size(); ++s) {
        const auto& sample = samples[s];
        if (is_evaluable(call, sample)) {
            const auto alleles = get_called_alt_alleles(call, sample);
            const auto allele_support = compute_allele_support(alleles, assignments, sample);
            result[s] = Array<ValueType>(alleles.size());
            std::transform(std::cbegin(alleles), std::cend(alleles), std::begin(*result[s]),
                           [&] (const auto& allele) { return allele_support.at(allele).size(); });
>>>>>>> 7f1abb4a
        }
    }
    return result;
}

Measure::ResultCardinality AlleleDepth::do_cardinality() const noexcept
{
    return ResultCardinality::samples_and_alt_alleles;
}

const std::string& AlleleDepth::do_name() const
{
    return name_;
}

std::string AlleleDepth::do_describe() const
{
    return "Minor empirical alt allele depth";
}

std::vector<std::string> AlleleDepth::do_requirements() const
{
    return {"Samples", "Alleles", "ReadAssignments"};
}

} // namespace csr
} // namespace octopus<|MERGE_RESOLUTION|>--- conflicted
+++ resolved
@@ -50,55 +50,20 @@
     return has_called_alt_allele(call, sample);
 }
 
-<<<<<<< HEAD
-template <typename T>
-void pop_front(std::vector<T>& v)
-{
-    v.erase(std::cbegin(v));
-}
-
-auto get_support_counts(const std::vector<Allele>& alleles, const AlleleSupportMap& support)
-{
-    std::vector<int> result(alleles.size());
-    std::transform(std::cbegin(alleles), std::cend(alleles), std::begin(result),
-                   [&] (const auto& allele) { return support.at(allele).size(); });
-    return result;
-}
-
-auto min_support_count(const std::vector<Allele>& alleles, const AlleleSupportMap& support)
-{
-    const auto counts = get_support_counts(alleles, support);
-    return *std::min_element(std::cbegin(counts), std::cend(counts));
-}
-
-=======
->>>>>>> 7f1abb4a
 } // namespace
 
 Measure::ResultType AlleleDepth::do_evaluate(const VcfRecord& call, const FacetMap& facets) const
 {
     const auto& samples = get_value<Samples>(facets.at("Samples"));
-<<<<<<< HEAD
     const auto& alleles = get_value<Alleles>(facets.at("Alleles"));
     const auto& assignments = get_value<ReadAssignments>(facets.at("ReadAssignments")).alleles;
-    std::vector<boost::optional<int>> result {};
-    result.reserve(samples.size());
-    for (const auto& sample : samples) {
-        boost::optional<int> sample_result {};
-        if (is_evaluable(call, sample)) {
-            sample_result = min_support_count(get_alt(alleles, call, sample), assignments.at(sample));
-=======
-    const auto& assignments = get_value<ReadAssignments>(facets.at("ReadAssignments"));
     Array<Optional<Array<ValueType>>> result(samples.size());
     for (std::size_t s {0}; s < samples.size(); ++s) {
         const auto& sample = samples[s];
         if (is_evaluable(call, sample)) {
-            const auto alleles = get_called_alt_alleles(call, sample);
-            const auto allele_support = compute_allele_support(alleles, assignments, sample);
             result[s] = Array<ValueType>(alleles.size());
             std::transform(std::cbegin(alleles), std::cend(alleles), std::begin(*result[s]),
                            [&] (const auto& allele) { return allele_support.at(allele).size(); });
->>>>>>> 7f1abb4a
         }
     }
     return result;
