--- conflicted
+++ resolved
@@ -35,27 +35,15 @@
 {
     const auto& samples = get_value<Samples>(facets.at("Samples"));
     const auto& reads = get_value<OverlappingReads>(facets.at("OverlappingReads"));
-<<<<<<< HEAD
     const auto& assignments = get_value<ReadAssignments>(facets.at("ReadAssignments")).haplotypes;
-    std::vector<boost::optional<double>> result {};
-    result.reserve(samples.size());
-    for (const auto& sample : samples) {
-        boost::optional<double> sample_result {};
-        const auto num_overlapping_reads = count_overlapped(reads.at(sample), call);
-        if (num_overlapping_reads > 0) {
-            if (assignments.count(sample) == 1) {
-                const auto num_ambiguous_reads = count_overlapped(assignments.at(sample).ambiguous_wrt_reference, call);
-=======
-    const auto& ambiguous_reads = get_value<ReadAssignments>(facets.at("ReadAssignments")).ambiguous;
     Array<Optional<ValueType>> result(samples.size());
     for (std::size_t s {0}; s < samples.size(); ++s) {
         const auto& sample = samples[s];
         const auto num_overlapping_reads = count_overlapped(reads.at(sample), call);
         if (num_overlapping_reads > 0) {
             double sample_result {};
-            if (ambiguous_reads.count(sample) == 1) {
-                const auto num_ambiguous_reads = count_overlapped(ambiguous_reads.at(sample), call);
->>>>>>> 7f1abb4a
+            if (assignments.count(sample) == 1) {
+                const auto num_ambiguous_reads = count_overlapped(assignments.at(sample).ambiguous_wrt_reference, call);
                 sample_result = static_cast<double>(num_ambiguous_reads) / num_overlapping_reads;
             }
             result[s] = sample_result;
