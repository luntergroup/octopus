// Copyright (c) 2015-2020 Daniel Cooke
// Use of this source code is governed by the MIT license that can be found in the LICENSE file.

#include "strand_bias.hpp"

#include <algorithm>
#include <iterator>
#include <random>
#include <functional>
#include <cmath>
#include <cassert>

#include <boost/variant.hpp>
#include <boost/math/special_functions/gamma.hpp>
#include <boost/math/special_functions/digamma.hpp>

#include "io/variant/vcf_record.hpp"
#include "io/variant/vcf_spec.hpp"
#include "basics/aligned_read.hpp"
#include "utils/maths.hpp"
#include "utils/beta_distribution.hpp"
#include "utils/string_utils.hpp"
#include "../facets/samples.hpp"
#include "../facets/alleles.hpp"
#include "../facets/read_assignments.hpp"

namespace octopus { namespace csr {

const std::string StrandBias::name_ = "SB";

StrandBias::StrandBias(const double critical_value)
: min_medium_trigger_ {critical_value / 2}
, min_big_trigger_ {critical_value / 8}
, critical_resample_lb_ {0.995 * critical_value}
, critical_resample_ub_ {1.005 * critical_value}
, use_resampling_ {true}
{}

std::unique_ptr<Measure> StrandBias::do_clone() const
{
    return std::make_unique<StrandBias>(*this);
}

Measure::ValueType StrandBias::get_value_type() const
{
    return double {};
}

void StrandBias::do_set_parameters(std::vector<std::string> params)
{
    if (params.size() != 1) {
        throw BadMeasureParameters {this->name(), "only has one parameter (min proportion difference)"};
    }
    try {
        min_difference_ = boost::lexical_cast<decltype(min_difference_)>(params.front());
    } catch (const boost::bad_lexical_cast&) {
        throw BadMeasureParameters {this->name(), "given parameter \"" + params.front() + "\" cannot be parsed"};
    }
    if (min_difference_ < 0 || min_difference_ > 1) {
        throw BadMeasureParameters {this->name(), "min proportion difference must be between 0 and 1"};
    }
}

std::vector<std::string> StrandBias::do_parameters() const
{
    return {utils::to_string(min_difference_, 2)};
}

namespace {

bool is_canonical(const VcfRecord::NucleotideSequence& allele) noexcept
{
    const static VcfRecord::NucleotideSequence deleted_allele {vcfspec::deletedBase};
    return !(allele == vcfspec::missingValue || allele == deleted_allele);
}

bool has_called_alt_allele(const VcfRecord& call, const VcfRecord::SampleName& sample)
{
    if (!call.has_genotypes()) return true;
    const auto& genotype = get_genotype(call, sample);
    return std::any_of(std::cbegin(genotype), std::cend(genotype),
                       [&] (const auto& allele) { return allele != call.ref() && is_canonical(allele); });
}

bool is_evaluable(const VcfRecord& call, const VcfRecord::SampleName& sample)
{
    return has_called_alt_allele(call, sample) && call.is_heterozygous(sample);
}

struct DirectionCounts
{
    unsigned forward, reverse;
};

template <typename Container>
DirectionCounts count_directions(const Container& reads, const GenomicRegion& call_region)
{
    unsigned n_forward {0}, n_reverse {0};
    for (const auto& read : reads) {
        if (overlaps(read.get(), call_region)) {
            if (is_forward_strand(read)) {
                ++n_forward;
            } else {
                ++n_reverse;
            }
        }
    }
    return {n_forward, n_reverse};
}

using DirectionCountVector = std::vector<DirectionCounts>;

auto get_direction_counts(const std::vector<Allele>& alleles, const AlleleSupportMap& support, const GenomicRegion& call_region, const unsigned prior = 1)
{
    DirectionCountVector result {};
    result.reserve(alleles.size());
    for (const auto& allele : alleles) {
        result.push_back(count_directions(support.at(allele), call_region));
        result.back().forward += prior;
        result.back().reverse += prior;
    }
    return result;
}

template <typename URNG>
auto sample_beta(const DirectionCounts& counts, const std::size_t n, URNG& generator)
{
    std::beta_distribution<> beta {static_cast<double>(counts.forward), static_cast<double>(counts.reverse)};
    std::vector<double> result(n);
    std::generate_n(std::begin(result), n, [&] () { return beta(generator); });
    return result;
}

template <typename URNG>
typename URNG::result_type
generate_urng_seed(const DirectionCountVector& direction_counts, const std::size_t num_samples) noexcept
{
    const static auto add_counts = [] (auto curr, const auto& counts) noexcept { return counts.forward + counts.reverse; };
    const auto tot_count = std::accumulate(std::cbegin(direction_counts), std::cend(direction_counts), 0u, add_counts);
    return tot_count + num_samples % tot_count;
}

auto generate_beta_samples(const DirectionCountVector& direction_counts, const std::size_t num_samples)
{
    std::mt19937 generator {generate_urng_seed<std::mt19937>(direction_counts, num_samples)};
    std::vector<std::vector<double>> result {};
    result.reserve(direction_counts.size());
    for (const auto& counts : direction_counts) {
        result.push_back(sample_beta(counts, num_samples, generator));
    }
    return result;
}

double estimate_prob_different(const std::vector<double>& lhs, const std::vector<double>& rhs,
                               const double min_diff)
{
    assert(lhs.size() == rhs.size());
    std::vector<double> diffs(lhs.size());
    std::transform(std::cbegin(lhs), std::cend(lhs), std::cbegin(rhs), std::begin(diffs), std::minus<> {});
    auto n_diffs = std::count_if(std::cbegin(diffs), std::cend(diffs), [=] (auto diff) { return std::abs(diff) > min_diff; });
    return static_cast<double>(n_diffs) / diffs.size();
}

double calculate_max_prob_different(const DirectionCountVector& direction_counts, const std::size_t num_samples,
                                    const double min_diff)
{
    const auto num_counts = direction_counts.size();
    if (num_counts < 2) return 0;
    const auto samples = generate_beta_samples(direction_counts, num_samples);
    double result {0};
    for (std::size_t i {0}; i < num_counts - 1; ++i) {
        for (auto j = i + 1; j < num_counts; ++j) {
            result = std::max(result, estimate_prob_different(samples[i], samples[j], min_diff));
        }
    }
    return result;
}

} // namespace

Measure::ResultType StrandBias::do_evaluate(const VcfRecord& call, const FacetMap& facets) const
{
    const auto& samples = get_value<Samples>(facets.at("Samples"));
<<<<<<< HEAD
    const auto& alleles = get_value<Alleles>(facets.at("Alleles"));
    const auto& assignments = get_value<ReadAssignments>(facets.at("ReadAssignments")).alleles;
    std::vector<boost::optional<double>> result {};
    result.reserve(samples.size());
    for (const auto& sample : samples) {
        boost::optional<double> sample_result {};
        if (is_evaluable(call, sample)) {
            const auto direction_counts = get_direction_counts(get_all(alleles, call, sample), assignments.at(sample), mapped_region(call));
=======
    const auto& assignments = get_value<ReadAssignments>(facets.at("ReadAssignments"));
    Array<Optional<ValueType>> result(samples.size());
    for (std::size_t s {0}; s < samples.size(); ++s) {
        const auto& sample = samples[s];
        if (is_evaluable(call, sample)) {
            const auto alleles = get_called_alleles(call, sample).first;
            const auto sample_allele_support = compute_allele_support(alleles, assignments, sample);
            const auto direction_counts = get_direction_counts(sample_allele_support, mapped_region(call));
>>>>>>> 7f1abb4a
            double prob;
            if (use_resampling_) {
                prob = calculate_max_prob_different(direction_counts, small_sample_size_, min_difference_);
                if (prob >= min_big_trigger_) {
                    prob = calculate_max_prob_different(direction_counts, big_sample_size_, min_difference_);
                } else if (prob >= min_medium_trigger_) {
                    prob = calculate_max_prob_different(direction_counts, medium_sample_size_, min_difference_);
                    if (prob >= min_big_trigger_) {
                        prob = calculate_max_prob_different(direction_counts, big_sample_size_, min_difference_);
                    }
                }
                if (prob > critical_resample_lb_ && prob < critical_resample_ub_) {
                    prob = calculate_max_prob_different(direction_counts, very_big_sample_size, min_difference_);
                }
            } else {
                prob = calculate_max_prob_different(direction_counts, big_sample_size_, min_difference_);
            }
            result[s] = ValueType {prob};
        }
    }
    return result;
}

Measure::ResultCardinality StrandBias::do_cardinality() const noexcept
{
    return ResultCardinality::samples;
}

const std::string& StrandBias::do_name() const
{
    return name_;
}

std::string StrandBias::do_describe() const
{
    return "Strand bias of reads based on haplotype support";
}

std::vector<std::string> StrandBias::do_requirements() const
{
    return {"Samples", "Alleles", "ReadAssignments"};
}

bool StrandBias::is_equal(const Measure& other) const noexcept
{
    return min_medium_trigger_ == static_cast<const StrandBias&>(other).min_medium_trigger_;
}

} // namespace csr
} // namespace octopus<|MERGE_RESOLUTION|>--- conflicted
+++ resolved
@@ -181,25 +181,13 @@
 Measure::ResultType StrandBias::do_evaluate(const VcfRecord& call, const FacetMap& facets) const
 {
     const auto& samples = get_value<Samples>(facets.at("Samples"));
-<<<<<<< HEAD
     const auto& alleles = get_value<Alleles>(facets.at("Alleles"));
     const auto& assignments = get_value<ReadAssignments>(facets.at("ReadAssignments")).alleles;
-    std::vector<boost::optional<double>> result {};
-    result.reserve(samples.size());
-    for (const auto& sample : samples) {
-        boost::optional<double> sample_result {};
-        if (is_evaluable(call, sample)) {
-            const auto direction_counts = get_direction_counts(get_all(alleles, call, sample), assignments.at(sample), mapped_region(call));
-=======
-    const auto& assignments = get_value<ReadAssignments>(facets.at("ReadAssignments"));
     Array<Optional<ValueType>> result(samples.size());
     for (std::size_t s {0}; s < samples.size(); ++s) {
         const auto& sample = samples[s];
         if (is_evaluable(call, sample)) {
-            const auto alleles = get_called_alleles(call, sample).first;
-            const auto sample_allele_support = compute_allele_support(alleles, assignments, sample);
-            const auto direction_counts = get_direction_counts(sample_allele_support, mapped_region(call));
->>>>>>> 7f1abb4a
+            const auto direction_counts = get_direction_counts(get_all(alleles, call, sample), assignments.at(sample), mapped_region(call));
             double prob;
             if (use_resampling_) {
                 prob = calculate_max_prob_different(direction_counts, small_sample_size_, min_difference_);
