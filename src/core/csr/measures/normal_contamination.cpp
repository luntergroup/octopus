--- conflicted
+++ resolved
@@ -33,11 +33,7 @@
 
 Measure::ValueType NormalContamination::get_value_type() const
 {
-<<<<<<< HEAD
-    return boost::optional<double> {};
-=======
-    return int {};
->>>>>>> 7f1abb4a
+    return double {};
 }
 
 namespace {
@@ -117,16 +113,9 @@
 
 Measure::ResultType NormalContamination::do_evaluate(const VcfRecord& call, const FacetMap& facets) const
 {
-<<<<<<< HEAD
-    boost::optional<double> result {};
-    if (is_somatic(call)) {
-        result = 0;
-        std::size_t total_overlapped {0};
-=======
     Optional<ValueType> result {};
     if (is_somatic(call)) {
-        int contamination {0};
->>>>>>> 7f1abb4a
+        std::size_t contamination {0}, total_overlapped {0};
         const auto& samples = get_value<Samples>(facets.at("Samples"));
         const auto somatic_status = boost::get<Array<ValueType>>(IsSomatic(true).evaluate(call, facets));
         std::vector<SampleName> somatic_samples {}, normal_samples {};
@@ -197,11 +186,7 @@
                 }
             }
         }
-<<<<<<< HEAD
-        if (*result > 0) *result /= total_overlapped;
-=======
-        result = contamination;
->>>>>>> 7f1abb4a
+        if (contamination > 0) result = static_cast<double>(contamination) / total_overlapped;
     }
     return result;
 }
