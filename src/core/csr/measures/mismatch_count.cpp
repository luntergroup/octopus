// Copyright (c) 2015-2020 Daniel Cooke
// Use of this source code is governed by the MIT license that can be found in the LICENSE file.

#include "mismatch_count.hpp"

#include <iterator>
#include <algorithm>
#include <cassert>

#include "io/variant/vcf_record.hpp"
#include "basics/aligned_read.hpp"
#include "core/types/allele.hpp"
#include "core/tools/read_assigner.hpp"
#include "../facets/samples.hpp"
#include "../facets/alleles.hpp"
#include "../facets/read_assignments.hpp"

namespace octopus { namespace csr {

const std::string MismatchCount::name_ = "MC";

std::unique_ptr<Measure> MismatchCount::do_clone() const
{
    return std::make_unique<MismatchCount>(*this);
}

Measure::ValueType MismatchCount::get_value_type() const
{
    return int {};
}

namespace {

bool completely_contains(const AlignedRead& read, const Allele& allele)
{
    return contains(read, allele) && !are_adjacent(read, allele);
}

bool mismatches(const AlignedRead& read, const Allele& allele)
{
    if (!overlaps(read, allele)) return false;
    const auto read_section = copy_sequence(read, mapped_region(allele));
    if (completely_contains(read, allele)) {
        return read_section != allele.sequence();
    } else {
        if (read_section.size() > sequence_size(allele)) return true;
        if (begins_before(read, allele)) {
            return !std::equal(std::cbegin(read_section), std::cend(read_section), std::cbegin(allele.sequence()));
        } else {
            return !std::equal(std::crbegin(read_section), std::crend(read_section), std::crbegin(allele.sequence()));
        }
    }
}

} // namespace

Measure::ResultType MismatchCount::do_evaluate(const VcfRecord& call, const FacetMap& facets) const
{
    const auto& samples = get_value<Samples>(facets.at("Samples"));
<<<<<<< HEAD
    const auto& alleles = get_value<Alleles>(facets.at("Alleles"));
    const auto& assignments = get_value<ReadAssignments>(facets.at("ReadAssignments")).alleles;
    std::vector<int> result {};
    result.reserve(samples.size());
    for (const auto& sample : samples) {
=======
    const auto& assignments = get_value<ReadAssignments>(facets.at("ReadAssignments"));
    Array<ValueType> result {};
    result.reserve(samples.size());
    for (const auto& sample : samples) {
        const auto alleles = get_called_alleles(call, sample).first;
>>>>>>> 7f1abb4a
        int sample_result {0};
        for (const auto& allele : get_all(alleles, call, sample)) {
            for (const auto& read : assignments.at(sample).at(allele)) {
                sample_result += mismatches(read, allele);
            }
        }
        result.emplace_back(sample_result);
    }
    return result;
}

Measure::ResultCardinality MismatchCount::do_cardinality() const noexcept
{
    return ResultCardinality::samples;
}

const std::string& MismatchCount::do_name() const
{
    return name_;
}

std::string MismatchCount::do_describe() const
{
    return "Number of mismatches at variant position in reads supporting variant haplotype";
}

std::vector<std::string> MismatchCount::do_requirements() const
{
    return {"Samples", "Alleles", "ReadAssignments"};
}

} // namespace csr
} // namespace octopus<|MERGE_RESOLUTION|>--- conflicted
+++ resolved
@@ -57,19 +57,11 @@
 Measure::ResultType MismatchCount::do_evaluate(const VcfRecord& call, const FacetMap& facets) const
 {
     const auto& samples = get_value<Samples>(facets.at("Samples"));
-<<<<<<< HEAD
     const auto& alleles = get_value<Alleles>(facets.at("Alleles"));
     const auto& assignments = get_value<ReadAssignments>(facets.at("ReadAssignments")).alleles;
-    std::vector<int> result {};
-    result.reserve(samples.size());
-    for (const auto& sample : samples) {
-=======
-    const auto& assignments = get_value<ReadAssignments>(facets.at("ReadAssignments"));
     Array<ValueType> result {};
     result.reserve(samples.size());
     for (const auto& sample : samples) {
-        const auto alleles = get_called_alleles(call, sample).first;
->>>>>>> 7f1abb4a
         int sample_result {0};
         for (const auto& allele : get_all(alleles, call, sample)) {
             for (const auto& read : assignments.at(sample).at(allele)) {
