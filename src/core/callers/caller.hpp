// Copyright (c) 2016 Daniel Cooke
// Use of this source code is governed by the MIT license that can be found in the LICENSE file.

#ifndef caller_hpp
#define caller_hpp

#include <vector>
#include <string>
#include <functional>
#include <memory>
#include <deque>
#include <typeindex>
#include <set>

#include <boost/optional.hpp>

#include "config/common.hpp"
#include "basics/genomic_region.hpp"
#include "io/reference/reference_genome.hpp"
#include "readpipe/read_pipe.hpp"
#include "core/types/variant.hpp"
#include "core/types/haplotype.hpp"
#include "core/tools/coretools.hpp"
#include "core/models/haplotype_likelihood_cache.hpp"
#include "containers/mappable_flat_set.hpp"
#include "containers/probability_matrix.hpp"
#include "logging/progress_meter.hpp"
#include "logging/logging.hpp"
#include "io/variant/vcf_record.hpp"
#include "core/tools/vcf_record_factory.hpp"

namespace octopus {

class Call;
struct CallWrapper;
class VariantCall;
class ReferenceCall;

class Caller
{
public:
    using CallTypeSet = std::set<std::type_index>;
    
    enum class RefCallType { none, blocked, positional };
    
    struct Components;
    struct Parameters;
    
    using ReadMap = octopus::ReadMap;
    
    Caller() = delete;
    
    Caller(Components&& components, Parameters parameters);
    
    Caller(const Caller&)            = delete;
    Caller& operator=(const Caller&) = delete;
    Caller(Caller&&)                 = delete;
    Caller& operator=(Caller&&)      = delete;
    
    virtual ~Caller() = default;
    
    std::string name() const;
    
    CallTypeSet call_types() const;
    
    std::deque<VcfRecord> call(const GenomicRegion& call_region, ProgressMeter& progress_meter) const;
    
    std::vector<VcfRecord> regenotype(const std::vector<Variant>& variants, ProgressMeter& progress_meter) const;
    
protected:
    using HaplotypeReference = std::reference_wrapper<const Haplotype>;
    
    std::reference_wrapper<const ReferenceGenome> reference_;
    
    std::vector<SampleName> samples_;
    
    mutable boost::optional<logging::DebugLogger> debug_log_;
    mutable boost::optional<logging::TraceLogger> trace_log_;
    
    struct Latents
    {
        using HaplotypeProbabilityMap = std::unordered_map<HaplotypeReference, double>;
        using GenotypeProbabilityMap  = ProbabilityMatrix<Genotype<Haplotype>>;
        
        virtual ~Latents() noexcept = default;
        
        // Return shared_ptr as the caller may not actually need to use these latents itself,
        // they just need to be constructable on demand. But if the caller does use them, then
        // we avoid copying.
        virtual std::shared_ptr<HaplotypeProbabilityMap> haplotype_posteriors() const = 0;
        virtual std::shared_ptr<GenotypeProbabilityMap> genotype_posteriors() const = 0;
    };
    
public:
    struct Components
    {
        std::reference_wrapper<const ReferenceGenome> reference;
        std::reference_wrapper<const ReadPipe> read_pipe;
        VariantGenerator candidate_generator;
        HaplotypeGenerator::Builder haplotype_generator_builder;
        Phaser phaser;
    };
    
    struct Parameters
    {
        RefCallType refcall_type;
        bool call_sites_only;
        unsigned max_haplotypes;
        Phred<double> haplotype_extension_threshold, saturation_limit;
        bool allow_inactive_flank_scoring;
        bool allow_model_filtering;
        boost::optional<std::string> sequencer;
        bool model_mapping_quality;
    };
    
private:
    enum class GeneratorStatus { good, skipped, done };
    
    using GenotypeCallMap = Phaser::GenotypeCallMap;
    
    std::reference_wrapper<const ReadPipe> read_pipe_;
    mutable VariantGenerator candidate_generator_;
    HaplotypeGenerator::Builder haplotype_generator_builder_;
    Phaser phaser_;
    Parameters parameters_;
        
    // virtual methods
    
    virtual std::string do_name() const = 0;
    virtual CallTypeSet do_call_types() const = 0;
    
    virtual std::size_t do_remove_duplicates(std::vector<Haplotype>& haplotypes) const;
    
    virtual std::unique_ptr<Latents>
    infer_latents(const std::vector<Haplotype>& haplotypes,
                  const HaplotypeLikelihoodCache& haplotype_likelihoods) const = 0;
    
    virtual Genotype<Haplotype> call_genotype(const Latents& latents, const SampleName& sample) const;
    
    virtual boost::optional<double>
    calculate_model_posterior(const std::vector<Haplotype>& haplotypes,
                              const HaplotypeLikelihoodCache& haplotype_likelihoods,
                              const Latents& latents) const { return boost::none; }
    
    virtual std::vector<std::unique_ptr<VariantCall>>
    call_variants(const std::vector<Variant>& candidates, const Latents& latents) const = 0;
    
    virtual std::vector<std::unique_ptr<ReferenceCall>>
    call_reference(const std::vector<Allele>& alleles, const Latents& latents,
                   const ReadMap& reads) const = 0;
    
    // helper methods
    
    std::deque<CallWrapper>
    call_variants(const GenomicRegion& call_region,  const MappableFlatSet<Variant>& candidates,
                  const ReadMap& reads, ProgressMeter& progress_meter) const;
    bool refcalls_requested() const noexcept;
    MappableFlatSet<Variant> generate_candidate_variants(const GenomicRegion& region) const;
    HaplotypeGenerator make_haplotype_generator(const MappableFlatSet<Variant>& candidates, const ReadMap& reads) const;
    HaplotypeLikelihoodCache make_haplotype_likelihood_cache() const;
    VcfRecordFactory make_record_factory(const ReadMap& reads) const;
    std::vector<Haplotype>
    filter(std::vector<Haplotype>& haplotypes, const HaplotypeLikelihoodCache& haplotype_likelihoods,
           const std::deque<Haplotype>& protected_haplotypes) const;
    bool populate(HaplotypeLikelihoodCache& haplotype_likelihoods, const GenomicRegion& active_region,
                  const std::vector<Haplotype>& haplotypes, const MappableFlatSet<Variant>& candidates,
                  const ReadMap& active_reads) const;
    std::vector<std::reference_wrapper<const Haplotype>>
    get_removable_haplotypes(const std::vector<Haplotype>& haplotypes, const HaplotypeLikelihoodCache& haplotype_likelihoods,
                             const Latents::HaplotypeProbabilityMap& haplotype_posteriors,
                             const std::deque<Haplotype>& protected_haplotypes, unsigned max_to_remove) const;
    GeneratorStatus
    generate_active_haplotypes(const GenomicRegion& call_region, HaplotypeGenerator& haplotype_generator,
                               GenomicRegion& active_region, boost::optional<GenomicRegion>& next_active_region,
                               std::vector<Haplotype>& haplotypes, std::vector<Haplotype>& next_haplotypes) const;
    boost::optional<GenomicRegion>
    generate_next_active_haplotypes(std::vector<Haplotype>& next_haplotypes,
                                    boost::optional<GenomicRegion>& next_active_region,
                                    HaplotypeGenerator& haplotype_generator) const;
    void remove_duplicates(std::vector<Haplotype>& haplotypes) const;
    bool filter_haplotypes(std::vector<Haplotype>& haplotypes, HaplotypeGenerator& haplotype_generator,
<<<<<<< HEAD
                           HaplotypeLikelihoodCache& haplotype_likelihoods) const;
    bool is_saturated(const std::vector<Haplotype>& haplotypes, const Latents& latents) const;
    unsigned count_probable_haplotypes(const Caller::Latents::HaplotypeProbabilityMap& haplotype_posteriors) const;
=======
                           HaplotypeLikelihoodCache& haplotype_likelihoods,
                           const std::deque<Haplotype>& protected_haplotypes) const;
>>>>>>> 78d07faf
    void filter_haplotypes(bool prefilter_had_removal_impact, const std::vector<Haplotype>& haplotypes,
                           HaplotypeGenerator& haplotype_generator, const HaplotypeLikelihoodCache& haplotype_likelihoods,
                           const Latents& latents, const std::deque<Haplotype>& protected_haplotypes) const;
    void call_variants(const GenomicRegion& active_region, const GenomicRegion& call_region,
                       const boost::optional<GenomicRegion>& next_active_region,
                       const boost::optional<GenomicRegion>& backtrack_region,
                       const MappableFlatSet<Variant>& candidates, const std::vector<Haplotype>& haplotypes,
                       const HaplotypeLikelihoodCache& haplotype_likelihoods, const ReadMap& reads,
                       const Latents& latents, std::deque<CallWrapper>& result,
                       boost::optional<GenomicRegion>& prev_called_region, GenomicRegion& completed_region) const;
    GenotypeCallMap get_genotype_calls(const Latents& latents) const;
    std::deque<Haplotype> get_called_haplotypes(const Latents& latents) const;
    void set_model_posteriors(std::vector<CallWrapper>& calls, const Latents& latents,
                              const std::vector<Haplotype>& haplotypes,
                              const HaplotypeLikelihoodCache& haplotype_likelihoods) const;
    void set_phasing(std::vector<CallWrapper>& calls, const Latents& latents,
                     const std::vector<Haplotype>& haplotypes, const GenomicRegion& call_region) const;
    bool done_calling(const GenomicRegion& region) const noexcept;
    std::vector<Allele>
    generate_callable_alleles(const GenomicRegion& region, const std::vector<Variant>& candidates) const;
    std::vector<Allele>
    generate_candidate_reference_alleles(const GenomicRegion& region, const std::vector<Variant>& candidates,
                                         const std::vector<GenomicRegion>& called_regions) const;
};

} // namespace octopus

#endif<|MERGE_RESOLUTION|>--- conflicted
+++ resolved
@@ -179,14 +179,10 @@
                                     HaplotypeGenerator& haplotype_generator) const;
     void remove_duplicates(std::vector<Haplotype>& haplotypes) const;
     bool filter_haplotypes(std::vector<Haplotype>& haplotypes, HaplotypeGenerator& haplotype_generator,
-<<<<<<< HEAD
-                           HaplotypeLikelihoodCache& haplotype_likelihoods) const;
+                           HaplotypeLikelihoodCache& haplotype_likelihoods,
+                           const std::deque<Haplotype>& protected_haplotypes) const;
     bool is_saturated(const std::vector<Haplotype>& haplotypes, const Latents& latents) const;
     unsigned count_probable_haplotypes(const Caller::Latents::HaplotypeProbabilityMap& haplotype_posteriors) const;
-=======
-                           HaplotypeLikelihoodCache& haplotype_likelihoods,
-                           const std::deque<Haplotype>& protected_haplotypes) const;
->>>>>>> 78d07faf
     void filter_haplotypes(bool prefilter_had_removal_impact, const std::vector<Haplotype>& haplotypes,
                            HaplotypeGenerator& haplotype_generator, const HaplotypeLikelihoodCache& haplotype_likelihoods,
                            const Latents& latents, const std::deque<Haplotype>& protected_haplotypes) const;
