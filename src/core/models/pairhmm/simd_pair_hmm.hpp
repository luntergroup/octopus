--- conflicted
+++ resolved
@@ -63,24 +63,6 @@
     const VectorType _three = vectorise(3);
     const VectorType _one = _right_shift_bits<1>(_three);   // could save one register
     
-<<<<<<< HEAD
-    template <int n>
-    auto _left_shift(const VectorType& vec) const noexcept { return InstructionSetPolicy::template _left_shift<n>(vec); }
-    template <int n>
-    auto _right_shift(const VectorType& vec) const noexcept { return InstructionSetPolicy::template _right_shift<n>(vec); }
-    template <int n>
-    auto _left_shift_words(const VectorType& vec) const noexcept { return InstructionSetPolicy::template _left_shift_words<n>(vec); }
-    
-    template <int shift, typename T>
-    auto vectorise_lshift(const T* values) const noexcept
-    {
-        return _left_shift_words<shift>(vectorise(values));
-    }
-    template <int shift>
-    auto vectorise_lshift(const std::int8_t value) const noexcept
-    {
-        return vectorise(value << shift);
-=======
     template <int idx>
     auto _right_shift_bits(const VectorType& vec) const noexcept {
         return InstructionSetPolicy::template _right_shift_bits<idx>(vec);
@@ -88,7 +70,6 @@
     template <int idx>
     auto _left_shift_bits(const VectorType& vec) const noexcept {
         return InstructionSetPolicy::template _left_shift_bits<idx>(vec);
->>>>>>> 36c89f8e
     }
     
     void update_gap_penalty(VectorType& current, const std::int8_t* source, const std::size_t gap_idx) const noexcept
