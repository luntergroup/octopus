--- conflicted
+++ resolved
@@ -292,7 +292,6 @@
                    std::back_inserter(site_buffer2_));
 }
 
-<<<<<<< HEAD
 CoalescentModel::SiteCountTuple CoalescentModel::count_segregating_sites(const Haplotype& haplotype) const
 {
     fill_site_buffer(haplotype);
@@ -331,7 +330,8 @@
     constexpr decltype(indel_length) max_indel_length {50};
     return indel_heterozygosity_model_.gap_open[offset]
            * std::pow(indel_heterozygosity_model_.gap_extend[offset], std::min(indel_length, max_indel_length) - 1);
-=======
+}
+
 CoalescentProbabilityGreater::CoalescentProbabilityGreater(CoalescentModel model)
 : model_ {std::move(model)}
 , buffer_ {}
@@ -357,7 +357,6 @@
     }
     const auto rhs_probability = cache_itr->second;
     return lhs_probability > rhs_probability;
->>>>>>> 463bb010
 }
 
 } // namespace octopus