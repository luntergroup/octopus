--- conflicted
+++ resolved
@@ -29,11 +29,7 @@
                            [] (auto curr, const auto& v) noexcept { return curr + v.get().size(); });
 }
 
-<<<<<<< HEAD
 double CoalescentPopulationPriorModel::do_evaluate(const std::vector<GenotypeIndex>& indices) const
-=======
-double CoalescentPopulationPriorModel::evaluate_segregation_model(const std::vector<std::vector<unsigned>>& indices) const
->>>>>>> a4a572d0
 {
     if (indices.size() == 1) {
         return segregation_model_.evaluate(indices.front());
@@ -61,4 +57,7 @@
     return segregation_model_.evaluate(index_buffer_);
 }
 
-} // namespace+} // namespace
+
+double CoalescentPopulationPriorModel::evaluate_segregation_model(const std::vector<std::vector<unsigned>>& indices) const
+double CoalescentPopulationPriorModel::do_evaluate(const std::vector<GenotypeIndex>& indices) const